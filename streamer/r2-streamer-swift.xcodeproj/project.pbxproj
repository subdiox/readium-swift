// !$*UTF8*$!
{
	archiveVersion = 1;
	classes = {
	};
	objectVersion = 46;
	objects = {

/* Begin PBXBuildFile section */
		03C3CC6A222DBD9E00A01731 /* R2Shared.framework in Frameworks */ = {isa = PBXBuildFile; fileRef = 03C3CC69222DBD9E00A01731 /* R2Shared.framework */; };
		59501E201E2FB2AD00D1B4BF /* libz.tbd in Frameworks */ = {isa = PBXBuildFile; fileRef = 59501E1F1E2FB2AD00D1B4BF /* libz.tbd */; };
		CA130D44229D4245000A627C /* Seekable.swift in Sources */ = {isa = PBXBuildFile; fileRef = CA130D00229D4245000A627C /* Seekable.swift */; };
		CA130D45229D4245000A627C /* FileInputStream.swift in Sources */ = {isa = PBXBuildFile; fileRef = CA130D01229D4245000A627C /* FileInputStream.swift */; };
		CA130D46229D4245000A627C /* DataInputStream.swift in Sources */ = {isa = PBXBuildFile; fileRef = CA130D02229D4245000A627C /* DataInputStream.swift */; };
		CA130D47229D4245000A627C /* ZIPInputStream.swift in Sources */ = {isa = PBXBuildFile; fileRef = CA130D03229D4245000A627C /* ZIPInputStream.swift */; };
		CA130D56229D4245000A627C /* r2-streamer-swift.h in Headers */ = {isa = PBXBuildFile; fileRef = CA130D1A229D4245000A627C /* r2-streamer-swift.h */; settings = {ATTRIBUTES = (Public, ); }; };
		CA130D57229D4245000A627C /* FontDecoder.swift in Sources */ = {isa = PBXBuildFile; fileRef = CA130D1C229D4245000A627C /* FontDecoder.swift */; };
		CA130D58229D4245000A627C /* DRMDecoder.swift in Sources */ = {isa = PBXBuildFile; fileRef = CA130D1D229D4245000A627C /* DRMDecoder.swift */; };
		CA130D59229D4245000A627C /* ContentFilter.swift in Sources */ = {isa = PBXBuildFile; fileRef = CA130D1E229D4245000A627C /* ContentFilter.swift */; };
		CA130D5A229D4245000A627C /* Fetcher.swift in Sources */ = {isa = PBXBuildFile; fileRef = CA130D1F229D4245000A627C /* Fetcher.swift */; };
		CA130D5B229D4245000A627C /* DataCompression.swift in Sources */ = {isa = PBXBuildFile; fileRef = CA130D20229D4245000A627C /* DataCompression.swift */; };
		CA130D5C229D4245000A627C /* PublicationServer.swift in Sources */ = {isa = PBXBuildFile; fileRef = CA130D22229D4245000A627C /* PublicationServer.swift */; };
		CA130D5D229D4245000A627C /* WebServerResourceResponse.swift in Sources */ = {isa = PBXBuildFile; fileRef = CA130D23229D4245000A627C /* WebServerResourceResponse.swift */; };
		CA130D5E229D4245000A627C /* r2-streamer-swift-Bridging-Header.h in Headers */ = {isa = PBXBuildFile; fileRef = CA130D24229D4245000A627C /* r2-streamer-swift-Bridging-Header.h */; };
		CA130D5F229D4245000A627C /* CBZContainer.swift in Sources */ = {isa = PBXBuildFile; fileRef = CA130D27229D4245000A627C /* CBZContainer.swift */; };
		CA130D60229D4245000A627C /* CBZParser.swift in Sources */ = {isa = PBXBuildFile; fileRef = CA130D28229D4245000A627C /* CBZParser.swift */; };
		CA130D61229D4245000A627C /* PDFParser.swift in Sources */ = {isa = PBXBuildFile; fileRef = CA130D2A229D4245000A627C /* PDFParser.swift */; };
		CA130D62229D4245000A627C /* PDFContainer.swift in Sources */ = {isa = PBXBuildFile; fileRef = CA130D2B229D4245000A627C /* PDFContainer.swift */; };
		CA130D63229D4245000A627C /* PDFFileCGParser.swift in Sources */ = {isa = PBXBuildFile; fileRef = CA130D2C229D4245000A627C /* PDFFileCGParser.swift */; };
		CA130D64229D4245000A627C /* PDFFileParser.swift in Sources */ = {isa = PBXBuildFile; fileRef = CA130D2D229D4245000A627C /* PDFFileParser.swift */; };
		CA130D65229D4245000A627C /* PublicationParser.swift in Sources */ = {isa = PBXBuildFile; fileRef = CA130D2E229D4245000A627C /* PublicationParser.swift */; };
		CA130D66229D4245000A627C /* EPUBParser.swift in Sources */ = {isa = PBXBuildFile; fileRef = CA130D30229D4245000A627C /* EPUBParser.swift */; };
		CA130D67229D4245000A627C /* SMILParser.swift in Sources */ = {isa = PBXBuildFile; fileRef = CA130D31229D4245000A627C /* SMILParser.swift */; };
		CA130D68229D4245000A627C /* NCXParser.swift in Sources */ = {isa = PBXBuildFile; fileRef = CA130D32229D4245000A627C /* NCXParser.swift */; };
		CA130D69229D4245000A627C /* OPFParser.swift in Sources */ = {isa = PBXBuildFile; fileRef = CA130D33229D4245000A627C /* OPFParser.swift */; };
		CA130D6A229D4245000A627C /* NavigationDocumentParser.swift in Sources */ = {isa = PBXBuildFile; fileRef = CA130D34229D4245000A627C /* NavigationDocumentParser.swift */; };
		CA130D6B229D4245000A627C /* EPUBEncryptionParser.swift in Sources */ = {isa = PBXBuildFile; fileRef = CA130D35229D4245000A627C /* EPUBEncryptionParser.swift */; };
		CA130D6C229D4245000A627C /* EPUBMetadataParser.swift in Sources */ = {isa = PBXBuildFile; fileRef = CA130D36229D4245000A627C /* EPUBMetadataParser.swift */; };
		CA130D6D229D4245000A627C /* ZIPArchive.swift in Sources */ = {isa = PBXBuildFile; fileRef = CA130D38229D4245000A627C /* ZIPArchive.swift */; };
		CA130D6E229D4245000A627C /* Zip.h in Headers */ = {isa = PBXBuildFile; fileRef = CA130D39229D4245000A627C /* Zip.h */; };
		CA130D6F229D4245000A627C /* FileContainer.swift in Sources */ = {isa = PBXBuildFile; fileRef = CA130D3B229D4245000A627C /* FileContainer.swift */; };
		CA130D70229D4245000A627C /* Container.swift in Sources */ = {isa = PBXBuildFile; fileRef = CA130D3C229D4245000A627C /* Container.swift */; };
		CA130D71229D4245000A627C /* ArchiveContainer.swift in Sources */ = {isa = PBXBuildFile; fileRef = CA130D3D229D4245000A627C /* ArchiveContainer.swift */; };
		CA130D72229D4245000A627C /* DirectoryContainer.swift in Sources */ = {isa = PBXBuildFile; fileRef = CA130D3E229D4245000A627C /* DirectoryContainer.swift */; };
		CA130D73229D4245000A627C /* Logger.swift in Sources */ = {isa = PBXBuildFile; fileRef = CA130D40229D4245000A627C /* Logger.swift */; };
		CA130D74229D4245000A627C /* DataExtension.swift in Sources */ = {isa = PBXBuildFile; fileRef = CA130D41229D4245000A627C /* DataExtension.swift */; };
		CA130D75229D4245000A627C /* StringExtension.swift in Sources */ = {isa = PBXBuildFile; fileRef = CA130D42229D4245000A627C /* StringExtension.swift */; };
		CA130D7A229D42E2000A627C /* fonts in Resources */ = {isa = PBXBuildFile; fileRef = CA130D77229D42E2000A627C /* fonts */; };
		CA130DA4229E7C83000A627C /* R2Streamer.framework in Frameworks */ = {isa = PBXBuildFile; fileRef = 59501DCD1E2FB0D700D1B4BF /* R2Streamer.framework */; };
		CA130F18229E7CC1000A627C /* FontDecoderTests.swift in Sources */ = {isa = PBXBuildFile; fileRef = CA130DAE229E7CBE000A627C /* FontDecoderTests.swift */; };
		CA130F19229E7CC1000A627C /* PublicationServerTests.swift in Sources */ = {isa = PBXBuildFile; fileRef = CA130DB0229E7CBE000A627C /* PublicationServerTests.swift */; };
		CA130F1A229E7CC1000A627C /* PublicationParsingTests.swift in Sources */ = {isa = PBXBuildFile; fileRef = CA130DB2229E7CBE000A627C /* PublicationParsingTests.swift */; };
		CA130F1B229E7CC1000A627C /* EPUBEncryptionParserTests.swift in Sources */ = {isa = PBXBuildFile; fileRef = CA130DB4229E7CBE000A627C /* EPUBEncryptionParserTests.swift */; };
		CA130F1C229E7CC1000A627C /* NCXParserTests.swift in Sources */ = {isa = PBXBuildFile; fileRef = CA130DB5229E7CBE000A627C /* NCXParserTests.swift */; };
		CA130F1D229E7CC1000A627C /* NavigationDocumentParserTests.swift in Sources */ = {isa = PBXBuildFile; fileRef = CA130DB6229E7CBE000A627C /* NavigationDocumentParserTests.swift */; };
		CA130F1E229E7CC1000A627C /* SampleGenerator.swift in Sources */ = {isa = PBXBuildFile; fileRef = CA130DB7229E7CBE000A627C /* SampleGenerator.swift */; };
		CA131064229E7CD0000A627C /* Samples in Resources */ = {isa = PBXBuildFile; fileRef = CA131063229E7CD0000A627C /* Samples */; };
		CA6F97CE22A50F39007D2049 /* EPUBContainerParser.swift in Sources */ = {isa = PBXBuildFile; fileRef = CA6F97CD22A50F39007D2049 /* EPUBContainerParser.swift */; };
		CA6F97D222A5161A007D2049 /* EPUBContainerParserTests.swift in Sources */ = {isa = PBXBuildFile; fileRef = CA6F97D122A5161A007D2049 /* EPUBContainerParserTests.swift */; };
		CA6F97D422A52810007D2049 /* OPFParserTests.swift in Sources */ = {isa = PBXBuildFile; fileRef = CA6F97D322A52810007D2049 /* OPFParserTests.swift */; };
		CA6F97DA22A6A0B7007D2049 /* OPFMeta.swift in Sources */ = {isa = PBXBuildFile; fileRef = CA6F97D922A6A0B6007D2049 /* OPFMeta.swift */; };
<<<<<<< HEAD
		CA94291822BCE42500305CDB /* CoreServices.framework in Frameworks */ = {isa = PBXBuildFile; fileRef = CA94291722BCE42500305CDB /* CoreServices.framework */; };
		CAC5AEDA22C22A6F007DB8A8 /* HTTPContainer.swift in Sources */ = {isa = PBXBuildFile; fileRef = CAC5AED922C22A6F007DB8A8 /* HTTPContainer.swift */; };
		CAC5AEE122C236FB007DB8A8 /* WEBPUBParser.swift in Sources */ = {isa = PBXBuildFile; fileRef = CAC5AEE022C236FB007DB8A8 /* WEBPUBParser.swift */; };
=======
		CABAC16622CDD6A200360595 /* DRMInputStream.swift in Sources */ = {isa = PBXBuildFile; fileRef = CABAC16522CDD6A200360595 /* DRMInputStream.swift */; };
		CABAC16822CDD7A500360595 /* FullDRMInputStream.swift in Sources */ = {isa = PBXBuildFile; fileRef = CABAC16722CDD7A500360595 /* FullDRMInputStream.swift */; };
		CABAC16A22CDD83C00360595 /* CBCDRMInputStream.swift in Sources */ = {isa = PBXBuildFile; fileRef = CABAC16922CDD83C00360595 /* CBCDRMInputStream.swift */; };
>>>>>>> c8322677
		CAF58199229EC8B3009A04E8 /* EPUBMetadataParserTests.swift in Sources */ = {isa = PBXBuildFile; fileRef = CAF58198229EC8B3009A04E8 /* EPUBMetadataParserTests.swift */; };
/* End PBXBuildFile section */

/* Begin PBXContainerItemProxy section */
		CA130DA5229E7C83000A627C /* PBXContainerItemProxy */ = {
			isa = PBXContainerItemProxy;
			containerPortal = 59501DC41E2FB0D700D1B4BF /* Project object */;
			proxyType = 1;
			remoteGlobalIDString = 59501DCC1E2FB0D700D1B4BF;
			remoteInfo = "r2-streamer-swift";
		};
/* End PBXContainerItemProxy section */

/* Begin PBXFileReference section */
		03C3CC69222DBD9E00A01731 /* R2Shared.framework */ = {isa = PBXFileReference; explicitFileType = wrapper.framework; path = R2Shared.framework; sourceTree = BUILT_PRODUCTS_DIR; };
		59501DCD1E2FB0D700D1B4BF /* R2Streamer.framework */ = {isa = PBXFileReference; explicitFileType = wrapper.framework; includeInIndex = 0; path = R2Streamer.framework; sourceTree = BUILT_PRODUCTS_DIR; };
		59501E1F1E2FB2AD00D1B4BF /* libz.tbd */ = {isa = PBXFileReference; lastKnownFileType = "sourcecode.text-based-dylib-definition"; name = libz.tbd; path = usr/lib/libz.tbd; sourceTree = SDKROOT; };
		CA130D00229D4245000A627C /* Seekable.swift */ = {isa = PBXFileReference; fileEncoding = 4; lastKnownFileType = sourcecode.swift; path = Seekable.swift; sourceTree = "<group>"; };
		CA130D01229D4245000A627C /* FileInputStream.swift */ = {isa = PBXFileReference; fileEncoding = 4; lastKnownFileType = sourcecode.swift; path = FileInputStream.swift; sourceTree = "<group>"; };
		CA130D02229D4245000A627C /* DataInputStream.swift */ = {isa = PBXFileReference; fileEncoding = 4; lastKnownFileType = sourcecode.swift; path = DataInputStream.swift; sourceTree = "<group>"; };
		CA130D03229D4245000A627C /* ZIPInputStream.swift */ = {isa = PBXFileReference; fileEncoding = 4; lastKnownFileType = sourcecode.swift; path = ZIPInputStream.swift; sourceTree = "<group>"; };
		CA130D1A229D4245000A627C /* r2-streamer-swift.h */ = {isa = PBXFileReference; fileEncoding = 4; lastKnownFileType = sourcecode.c.h; path = "r2-streamer-swift.h"; sourceTree = "<group>"; };
		CA130D1C229D4245000A627C /* FontDecoder.swift */ = {isa = PBXFileReference; fileEncoding = 4; lastKnownFileType = sourcecode.swift; path = FontDecoder.swift; sourceTree = "<group>"; };
		CA130D1D229D4245000A627C /* DRMDecoder.swift */ = {isa = PBXFileReference; fileEncoding = 4; lastKnownFileType = sourcecode.swift; path = DRMDecoder.swift; sourceTree = "<group>"; };
		CA130D1E229D4245000A627C /* ContentFilter.swift */ = {isa = PBXFileReference; fileEncoding = 4; lastKnownFileType = sourcecode.swift; path = ContentFilter.swift; sourceTree = "<group>"; };
		CA130D1F229D4245000A627C /* Fetcher.swift */ = {isa = PBXFileReference; fileEncoding = 4; lastKnownFileType = sourcecode.swift; path = Fetcher.swift; sourceTree = "<group>"; };
		CA130D20229D4245000A627C /* DataCompression.swift */ = {isa = PBXFileReference; fileEncoding = 4; lastKnownFileType = sourcecode.swift; path = DataCompression.swift; sourceTree = "<group>"; };
		CA130D22229D4245000A627C /* PublicationServer.swift */ = {isa = PBXFileReference; fileEncoding = 4; lastKnownFileType = sourcecode.swift; path = PublicationServer.swift; sourceTree = "<group>"; };
		CA130D23229D4245000A627C /* WebServerResourceResponse.swift */ = {isa = PBXFileReference; fileEncoding = 4; lastKnownFileType = sourcecode.swift; path = WebServerResourceResponse.swift; sourceTree = "<group>"; };
		CA130D24229D4245000A627C /* r2-streamer-swift-Bridging-Header.h */ = {isa = PBXFileReference; fileEncoding = 4; lastKnownFileType = sourcecode.c.h; path = "r2-streamer-swift-Bridging-Header.h"; sourceTree = "<group>"; };
		CA130D27229D4245000A627C /* CBZContainer.swift */ = {isa = PBXFileReference; fileEncoding = 4; lastKnownFileType = sourcecode.swift; path = CBZContainer.swift; sourceTree = "<group>"; };
		CA130D28229D4245000A627C /* CBZParser.swift */ = {isa = PBXFileReference; fileEncoding = 4; lastKnownFileType = sourcecode.swift; path = CBZParser.swift; sourceTree = "<group>"; };
		CA130D2A229D4245000A627C /* PDFParser.swift */ = {isa = PBXFileReference; fileEncoding = 4; lastKnownFileType = sourcecode.swift; path = PDFParser.swift; sourceTree = "<group>"; };
		CA130D2B229D4245000A627C /* PDFContainer.swift */ = {isa = PBXFileReference; fileEncoding = 4; lastKnownFileType = sourcecode.swift; path = PDFContainer.swift; sourceTree = "<group>"; };
		CA130D2C229D4245000A627C /* PDFFileCGParser.swift */ = {isa = PBXFileReference; fileEncoding = 4; lastKnownFileType = sourcecode.swift; path = PDFFileCGParser.swift; sourceTree = "<group>"; };
		CA130D2D229D4245000A627C /* PDFFileParser.swift */ = {isa = PBXFileReference; fileEncoding = 4; lastKnownFileType = sourcecode.swift; path = PDFFileParser.swift; sourceTree = "<group>"; };
		CA130D2E229D4245000A627C /* PublicationParser.swift */ = {isa = PBXFileReference; fileEncoding = 4; lastKnownFileType = sourcecode.swift; path = PublicationParser.swift; sourceTree = "<group>"; };
		CA130D30229D4245000A627C /* EPUBParser.swift */ = {isa = PBXFileReference; fileEncoding = 4; lastKnownFileType = sourcecode.swift; path = EPUBParser.swift; sourceTree = "<group>"; };
		CA130D31229D4245000A627C /* SMILParser.swift */ = {isa = PBXFileReference; fileEncoding = 4; lastKnownFileType = sourcecode.swift; path = SMILParser.swift; sourceTree = "<group>"; };
		CA130D32229D4245000A627C /* NCXParser.swift */ = {isa = PBXFileReference; fileEncoding = 4; lastKnownFileType = sourcecode.swift; path = NCXParser.swift; sourceTree = "<group>"; };
		CA130D33229D4245000A627C /* OPFParser.swift */ = {isa = PBXFileReference; fileEncoding = 4; lastKnownFileType = sourcecode.swift; path = OPFParser.swift; sourceTree = "<group>"; };
		CA130D34229D4245000A627C /* NavigationDocumentParser.swift */ = {isa = PBXFileReference; fileEncoding = 4; lastKnownFileType = sourcecode.swift; path = NavigationDocumentParser.swift; sourceTree = "<group>"; };
		CA130D35229D4245000A627C /* EPUBEncryptionParser.swift */ = {isa = PBXFileReference; fileEncoding = 4; lastKnownFileType = sourcecode.swift; path = EPUBEncryptionParser.swift; sourceTree = "<group>"; };
		CA130D36229D4245000A627C /* EPUBMetadataParser.swift */ = {isa = PBXFileReference; fileEncoding = 4; lastKnownFileType = sourcecode.swift; path = EPUBMetadataParser.swift; sourceTree = "<group>"; };
		CA130D38229D4245000A627C /* ZIPArchive.swift */ = {isa = PBXFileReference; fileEncoding = 4; lastKnownFileType = sourcecode.swift; path = ZIPArchive.swift; sourceTree = "<group>"; };
		CA130D39229D4245000A627C /* Zip.h */ = {isa = PBXFileReference; fileEncoding = 4; lastKnownFileType = sourcecode.c.h; path = Zip.h; sourceTree = "<group>"; };
		CA130D3B229D4245000A627C /* FileContainer.swift */ = {isa = PBXFileReference; fileEncoding = 4; lastKnownFileType = sourcecode.swift; path = FileContainer.swift; sourceTree = "<group>"; };
		CA130D3C229D4245000A627C /* Container.swift */ = {isa = PBXFileReference; fileEncoding = 4; lastKnownFileType = sourcecode.swift; path = Container.swift; sourceTree = "<group>"; };
		CA130D3D229D4245000A627C /* ArchiveContainer.swift */ = {isa = PBXFileReference; fileEncoding = 4; lastKnownFileType = sourcecode.swift; path = ArchiveContainer.swift; sourceTree = "<group>"; };
		CA130D3E229D4245000A627C /* DirectoryContainer.swift */ = {isa = PBXFileReference; fileEncoding = 4; lastKnownFileType = sourcecode.swift; path = DirectoryContainer.swift; sourceTree = "<group>"; };
		CA130D40229D4245000A627C /* Logger.swift */ = {isa = PBXFileReference; fileEncoding = 4; lastKnownFileType = sourcecode.swift; path = Logger.swift; sourceTree = "<group>"; };
		CA130D41229D4245000A627C /* DataExtension.swift */ = {isa = PBXFileReference; fileEncoding = 4; lastKnownFileType = sourcecode.swift; path = DataExtension.swift; sourceTree = "<group>"; };
		CA130D42229D4245000A627C /* StringExtension.swift */ = {isa = PBXFileReference; fileEncoding = 4; lastKnownFileType = sourcecode.swift; path = StringExtension.swift; sourceTree = "<group>"; };
		CA130D43229D4245000A627C /* Info.plist */ = {isa = PBXFileReference; fileEncoding = 4; lastKnownFileType = text.plist.xml; path = Info.plist; sourceTree = "<group>"; };
		CA130D77229D42E2000A627C /* fonts */ = {isa = PBXFileReference; lastKnownFileType = folder; path = fonts; sourceTree = "<group>"; };
		CA130D9F229E7C83000A627C /* r2-streamer-swiftTests.xctest */ = {isa = PBXFileReference; explicitFileType = wrapper.cfbundle; includeInIndex = 0; path = "r2-streamer-swiftTests.xctest"; sourceTree = BUILT_PRODUCTS_DIR; };
		CA130DAE229E7CBE000A627C /* FontDecoderTests.swift */ = {isa = PBXFileReference; fileEncoding = 4; lastKnownFileType = sourcecode.swift; path = FontDecoderTests.swift; sourceTree = "<group>"; };
		CA130DB0229E7CBE000A627C /* PublicationServerTests.swift */ = {isa = PBXFileReference; fileEncoding = 4; lastKnownFileType = sourcecode.swift; path = PublicationServerTests.swift; sourceTree = "<group>"; };
		CA130DB2229E7CBE000A627C /* PublicationParsingTests.swift */ = {isa = PBXFileReference; fileEncoding = 4; lastKnownFileType = sourcecode.swift; path = PublicationParsingTests.swift; sourceTree = "<group>"; };
		CA130DB4229E7CBE000A627C /* EPUBEncryptionParserTests.swift */ = {isa = PBXFileReference; fileEncoding = 4; lastKnownFileType = sourcecode.swift; path = EPUBEncryptionParserTests.swift; sourceTree = "<group>"; };
		CA130DB5229E7CBE000A627C /* NCXParserTests.swift */ = {isa = PBXFileReference; fileEncoding = 4; lastKnownFileType = sourcecode.swift; path = NCXParserTests.swift; sourceTree = "<group>"; };
		CA130DB6229E7CBE000A627C /* NavigationDocumentParserTests.swift */ = {isa = PBXFileReference; fileEncoding = 4; lastKnownFileType = sourcecode.swift; path = NavigationDocumentParserTests.swift; sourceTree = "<group>"; };
		CA130DB7229E7CBE000A627C /* SampleGenerator.swift */ = {isa = PBXFileReference; fileEncoding = 4; lastKnownFileType = sourcecode.swift; path = SampleGenerator.swift; sourceTree = "<group>"; };
		CA130F17229E7CC0000A627C /* Info.plist */ = {isa = PBXFileReference; fileEncoding = 4; lastKnownFileType = text.plist.xml; path = Info.plist; sourceTree = "<group>"; };
		CA131063229E7CD0000A627C /* Samples */ = {isa = PBXFileReference; lastKnownFileType = folder; path = Samples; sourceTree = "<group>"; };
		CA6F97CD22A50F39007D2049 /* EPUBContainerParser.swift */ = {isa = PBXFileReference; lastKnownFileType = sourcecode.swift; path = EPUBContainerParser.swift; sourceTree = "<group>"; };
		CA6F97D122A5161A007D2049 /* EPUBContainerParserTests.swift */ = {isa = PBXFileReference; lastKnownFileType = sourcecode.swift; path = EPUBContainerParserTests.swift; sourceTree = "<group>"; };
		CA6F97D322A52810007D2049 /* OPFParserTests.swift */ = {isa = PBXFileReference; lastKnownFileType = sourcecode.swift; path = OPFParserTests.swift; sourceTree = "<group>"; };
		CA6F97D922A6A0B6007D2049 /* OPFMeta.swift */ = {isa = PBXFileReference; lastKnownFileType = sourcecode.swift; path = OPFMeta.swift; sourceTree = "<group>"; };
<<<<<<< HEAD
		CA94291722BCE42500305CDB /* CoreServices.framework */ = {isa = PBXFileReference; lastKnownFileType = wrapper.framework; name = CoreServices.framework; path = System/Library/Frameworks/CoreServices.framework; sourceTree = SDKROOT; };
		CAC5AED922C22A6F007DB8A8 /* HTTPContainer.swift */ = {isa = PBXFileReference; lastKnownFileType = sourcecode.swift; path = HTTPContainer.swift; sourceTree = "<group>"; };
		CAC5AEE022C236FB007DB8A8 /* WEBPUBParser.swift */ = {isa = PBXFileReference; fileEncoding = 4; lastKnownFileType = sourcecode.swift; path = WEBPUBParser.swift; sourceTree = "<group>"; };
=======
		CABAC16522CDD6A200360595 /* DRMInputStream.swift */ = {isa = PBXFileReference; lastKnownFileType = sourcecode.swift; path = DRMInputStream.swift; sourceTree = "<group>"; };
		CABAC16722CDD7A500360595 /* FullDRMInputStream.swift */ = {isa = PBXFileReference; lastKnownFileType = sourcecode.swift; path = FullDRMInputStream.swift; sourceTree = "<group>"; };
		CABAC16922CDD83C00360595 /* CBCDRMInputStream.swift */ = {isa = PBXFileReference; lastKnownFileType = sourcecode.swift; path = CBCDRMInputStream.swift; sourceTree = "<group>"; };
>>>>>>> c8322677
		CAF58198229EC8B3009A04E8 /* EPUBMetadataParserTests.swift */ = {isa = PBXFileReference; lastKnownFileType = sourcecode.swift; path = EPUBMetadataParserTests.swift; sourceTree = "<group>"; };
/* End PBXFileReference section */

/* Begin PBXFrameworksBuildPhase section */
		59501DC91E2FB0D700D1B4BF /* Frameworks */ = {
			isa = PBXFrameworksBuildPhase;
			buildActionMask = 2147483647;
			files = (
				CA94291822BCE42500305CDB /* CoreServices.framework in Frameworks */,
				03C3CC6A222DBD9E00A01731 /* R2Shared.framework in Frameworks */,
				59501E201E2FB2AD00D1B4BF /* libz.tbd in Frameworks */,
			);
			runOnlyForDeploymentPostprocessing = 0;
		};
		CA130D9C229E7C83000A627C /* Frameworks */ = {
			isa = PBXFrameworksBuildPhase;
			buildActionMask = 2147483647;
			files = (
				CA130DA4229E7C83000A627C /* R2Streamer.framework in Frameworks */,
			);
			runOnlyForDeploymentPostprocessing = 0;
		};
/* End PBXFrameworksBuildPhase section */

/* Begin PBXGroup section */
		59501DC31E2FB0D700D1B4BF = {
			isa = PBXGroup;
			children = (
				CA130CFE229D4245000A627C /* r2-streamer-swift */,
				CA130DAC229E7CBE000A627C /* r2-streamer-swiftTests */,
				59501DCE1E2FB0D700D1B4BF /* Products */,
				59501E171E2FB1F500D1B4BF /* Frameworks */,
			);
			sourceTree = "<group>";
		};
		59501DCE1E2FB0D700D1B4BF /* Products */ = {
			isa = PBXGroup;
			children = (
				59501DCD1E2FB0D700D1B4BF /* R2Streamer.framework */,
				CA130D9F229E7C83000A627C /* r2-streamer-swiftTests.xctest */,
			);
			name = Products;
			sourceTree = "<group>";
		};
		59501E171E2FB1F500D1B4BF /* Frameworks */ = {
			isa = PBXGroup;
			children = (
				CA94291722BCE42500305CDB /* CoreServices.framework */,
				03C3CC69222DBD9E00A01731 /* R2Shared.framework */,
				59501E1F1E2FB2AD00D1B4BF /* libz.tbd */,
			);
			name = Frameworks;
			sourceTree = "<group>";
		};
		CA130CFE229D4245000A627C /* r2-streamer-swift */ = {
			isa = PBXGroup;
			children = (
				CA130D1A229D4245000A627C /* r2-streamer-swift.h */,
				CA130D24229D4245000A627C /* r2-streamer-swift-Bridging-Header.h */,
				CA130D43229D4245000A627C /* Info.plist */,
				CA130D04229D4245000A627C /* Resources */,
				CA130D25229D4245000A627C /* Parser */,
				CA130D1B229D4245000A627C /* Fetcher */,
				CA130D21229D4245000A627C /* Server */,
				CA130D3A229D4245000A627C /* Model */,
				CA130D3F229D4245000A627C /* Toolkit */,
			);
			path = "r2-streamer-swift";
			sourceTree = "<group>";
		};
		CA130CFF229D4245000A627C /* Streams */ = {
			isa = PBXGroup;
			children = (
				CA130D00229D4245000A627C /* Seekable.swift */,
				CA130D01229D4245000A627C /* FileInputStream.swift */,
				CA130D02229D4245000A627C /* DataInputStream.swift */,
				CA130D03229D4245000A627C /* ZIPInputStream.swift */,
			);
			path = Streams;
			sourceTree = "<group>";
		};
		CA130D04229D4245000A627C /* Resources */ = {
			isa = PBXGroup;
			children = (
				CA130D77229D42E2000A627C /* fonts */,
			);
			path = Resources;
			sourceTree = "<group>";
		};
		CA130D1B229D4245000A627C /* Fetcher */ = {
			isa = PBXGroup;
			children = (
				CA130D1C229D4245000A627C /* FontDecoder.swift */,
				CABAC16422CDD67A00360595 /* DRM */,
				CA130D1E229D4245000A627C /* ContentFilter.swift */,
				CA130D1F229D4245000A627C /* Fetcher.swift */,
				CA130D20229D4245000A627C /* DataCompression.swift */,
			);
			path = Fetcher;
			sourceTree = "<group>";
		};
		CA130D21229D4245000A627C /* Server */ = {
			isa = PBXGroup;
			children = (
				CA130D22229D4245000A627C /* PublicationServer.swift */,
				CA130D23229D4245000A627C /* WebServerResourceResponse.swift */,
			);
			path = Server;
			sourceTree = "<group>";
		};
		CA130D25229D4245000A627C /* Parser */ = {
			isa = PBXGroup;
			children = (
				CA130D2E229D4245000A627C /* PublicationParser.swift */,
				CA130D26229D4245000A627C /* CBZ */,
				CA130D2F229D4245000A627C /* EPUB */,
				CA130D29229D4245000A627C /* PDF */,
				CAC5AEDF22C236FB007DB8A8 /* WEBPUB */,
			);
			path = Parser;
			sourceTree = "<group>";
		};
		CA130D26229D4245000A627C /* CBZ */ = {
			isa = PBXGroup;
			children = (
				CA130D27229D4245000A627C /* CBZContainer.swift */,
				CA130D28229D4245000A627C /* CBZParser.swift */,
			);
			path = CBZ;
			sourceTree = "<group>";
		};
		CA130D29229D4245000A627C /* PDF */ = {
			isa = PBXGroup;
			children = (
				CA130D2A229D4245000A627C /* PDFParser.swift */,
				CA130D2B229D4245000A627C /* PDFContainer.swift */,
				CA130D2C229D4245000A627C /* PDFFileCGParser.swift */,
				CA130D2D229D4245000A627C /* PDFFileParser.swift */,
			);
			path = PDF;
			sourceTree = "<group>";
		};
		CA130D2F229D4245000A627C /* EPUB */ = {
			isa = PBXGroup;
			children = (
				CA130D30229D4245000A627C /* EPUBParser.swift */,
				CA130D31229D4245000A627C /* SMILParser.swift */,
				CA130D32229D4245000A627C /* NCXParser.swift */,
				CA130D33229D4245000A627C /* OPFParser.swift */,
				CA6F97D922A6A0B6007D2049 /* OPFMeta.swift */,
				CA130D34229D4245000A627C /* NavigationDocumentParser.swift */,
				CA6F97CD22A50F39007D2049 /* EPUBContainerParser.swift */,
				CA130D35229D4245000A627C /* EPUBEncryptionParser.swift */,
				CA130D36229D4245000A627C /* EPUBMetadataParser.swift */,
			);
			path = EPUB;
			sourceTree = "<group>";
		};
		CA130D37229D4245000A627C /* ZIPArchive */ = {
			isa = PBXGroup;
			children = (
				CA130D38229D4245000A627C /* ZIPArchive.swift */,
				CA130D39229D4245000A627C /* Zip.h */,
			);
			path = ZIPArchive;
			sourceTree = "<group>";
		};
		CA130D3A229D4245000A627C /* Model */ = {
			isa = PBXGroup;
			children = (
				CA130D3B229D4245000A627C /* FileContainer.swift */,
				CA130D3C229D4245000A627C /* Container.swift */,
				CA130D3D229D4245000A627C /* ArchiveContainer.swift */,
				CA130D3E229D4245000A627C /* DirectoryContainer.swift */,
				CAC5AED922C22A6F007DB8A8 /* HTTPContainer.swift */,
			);
			path = Model;
			sourceTree = "<group>";
		};
		CA130D3F229D4245000A627C /* Toolkit */ = {
			isa = PBXGroup;
			children = (
				CA130D37229D4245000A627C /* ZIPArchive */,
				CA130CFF229D4245000A627C /* Streams */,
				CA130D40229D4245000A627C /* Logger.swift */,
				CA130D41229D4245000A627C /* DataExtension.swift */,
				CA130D42229D4245000A627C /* StringExtension.swift */,
			);
			path = Toolkit;
			sourceTree = "<group>";
		};
		CA130DAC229E7CBE000A627C /* r2-streamer-swiftTests */ = {
			isa = PBXGroup;
			children = (
				CA130DAD229E7CBE000A627C /* Fetcher */,
				CA130DAF229E7CBE000A627C /* Server */,
				CA130DB1229E7CBE000A627C /* Parser */,
				CA131063229E7CD0000A627C /* Samples */,
				CA130DB7229E7CBE000A627C /* SampleGenerator.swift */,
				CA130F17229E7CC0000A627C /* Info.plist */,
			);
			path = "r2-streamer-swiftTests";
			sourceTree = "<group>";
		};
		CA130DAD229E7CBE000A627C /* Fetcher */ = {
			isa = PBXGroup;
			children = (
				CA130DAE229E7CBE000A627C /* FontDecoderTests.swift */,
			);
			path = Fetcher;
			sourceTree = "<group>";
		};
		CA130DAF229E7CBE000A627C /* Server */ = {
			isa = PBXGroup;
			children = (
				CA130DB0229E7CBE000A627C /* PublicationServerTests.swift */,
			);
			path = Server;
			sourceTree = "<group>";
		};
		CA130DB1229E7CBE000A627C /* Parser */ = {
			isa = PBXGroup;
			children = (
				CA130DB2229E7CBE000A627C /* PublicationParsingTests.swift */,
				CA130DB3229E7CBE000A627C /* EPUB */,
			);
			path = Parser;
			sourceTree = "<group>";
		};
		CA130DB3229E7CBE000A627C /* EPUB */ = {
			isa = PBXGroup;
			children = (
				CA6F97D322A52810007D2049 /* OPFParserTests.swift */,
				CA130DB5229E7CBE000A627C /* NCXParserTests.swift */,
				CA130DB6229E7CBE000A627C /* NavigationDocumentParserTests.swift */,
				CA130DB4229E7CBE000A627C /* EPUBEncryptionParserTests.swift */,
				CAF58198229EC8B3009A04E8 /* EPUBMetadataParserTests.swift */,
				CA6F97D122A5161A007D2049 /* EPUBContainerParserTests.swift */,
			);
			path = EPUB;
			sourceTree = "<group>";
		};
<<<<<<< HEAD
		CAC5AEDF22C236FB007DB8A8 /* WEBPUB */ = {
			isa = PBXGroup;
			children = (
				CAC5AEE022C236FB007DB8A8 /* WEBPUBParser.swift */,
			);
			path = WEBPUB;
=======
		CABAC16422CDD67A00360595 /* DRM */ = {
			isa = PBXGroup;
			children = (
				CA130D1D229D4245000A627C /* DRMDecoder.swift */,
				CABAC16522CDD6A200360595 /* DRMInputStream.swift */,
				CABAC16722CDD7A500360595 /* FullDRMInputStream.swift */,
				CABAC16922CDD83C00360595 /* CBCDRMInputStream.swift */,
			);
			path = DRM;
>>>>>>> c8322677
			sourceTree = "<group>";
		};
/* End PBXGroup section */

/* Begin PBXHeadersBuildPhase section */
		59501DCA1E2FB0D700D1B4BF /* Headers */ = {
			isa = PBXHeadersBuildPhase;
			buildActionMask = 2147483647;
			files = (
				CA130D6E229D4245000A627C /* Zip.h in Headers */,
				CA130D5E229D4245000A627C /* r2-streamer-swift-Bridging-Header.h in Headers */,
				CA130D56229D4245000A627C /* r2-streamer-swift.h in Headers */,
			);
			runOnlyForDeploymentPostprocessing = 0;
		};
/* End PBXHeadersBuildPhase section */

/* Begin PBXNativeTarget section */
		59501DCC1E2FB0D700D1B4BF /* r2-streamer-swift */ = {
			isa = PBXNativeTarget;
			buildConfigurationList = 59501DE11E2FB0D700D1B4BF /* Build configuration list for PBXNativeTarget "r2-streamer-swift" */;
			buildPhases = (
				59501DC81E2FB0D700D1B4BF /* Sources */,
				59501DC91E2FB0D700D1B4BF /* Frameworks */,
				59501DCA1E2FB0D700D1B4BF /* Headers */,
				59501DCB1E2FB0D700D1B4BF /* Resources */,
			);
			buildRules = (
			);
			dependencies = (
			);
			name = "r2-streamer-swift";
			productName = R2Streamer;
			productReference = 59501DCD1E2FB0D700D1B4BF /* R2Streamer.framework */;
			productType = "com.apple.product-type.framework";
		};
		CA130D9E229E7C83000A627C /* r2-streamer-swiftTests */ = {
			isa = PBXNativeTarget;
			buildConfigurationList = CA130DA9229E7C83000A627C /* Build configuration list for PBXNativeTarget "r2-streamer-swiftTests" */;
			buildPhases = (
				CA130D9B229E7C83000A627C /* Sources */,
				CA130D9C229E7C83000A627C /* Frameworks */,
				CA130D9D229E7C83000A627C /* Resources */,
			);
			buildRules = (
			);
			dependencies = (
				CA130DA6229E7C83000A627C /* PBXTargetDependency */,
			);
			name = "r2-streamer-swiftTests";
			productName = R2StreamerTests;
			productReference = CA130D9F229E7C83000A627C /* r2-streamer-swiftTests.xctest */;
			productType = "com.apple.product-type.bundle.unit-test";
		};
/* End PBXNativeTarget section */

/* Begin PBXProject section */
		59501DC41E2FB0D700D1B4BF /* Project object */ = {
			isa = PBXProject;
			attributes = {
				LastSwiftUpdateCheck = 1020;
				LastUpgradeCheck = 1020;
				ORGANIZATIONNAME = Readium;
				TargetAttributes = {
					59501DCC1E2FB0D700D1B4BF = {
						CreatedOnToolsVersion = 8.2;
						LastSwiftMigration = 1010;
						ProvisioningStyle = Manual;
					};
					CA130D9E229E7C83000A627C = {
						CreatedOnToolsVersion = 10.2.1;
						DevelopmentTeam = 327YA3JNGT;
						ProvisioningStyle = Automatic;
					};
				};
			};
			buildConfigurationList = 59501DC71E2FB0D700D1B4BF /* Build configuration list for PBXProject "r2-streamer-swift" */;
			compatibilityVersion = "Xcode 3.2";
			developmentRegion = en;
			hasScannedForEncodings = 0;
			knownRegions = (
				en,
				Base,
			);
			mainGroup = 59501DC31E2FB0D700D1B4BF;
			productRefGroup = 59501DCE1E2FB0D700D1B4BF /* Products */;
			projectDirPath = "";
			projectRoot = "";
			targets = (
				59501DCC1E2FB0D700D1B4BF /* r2-streamer-swift */,
				CA130D9E229E7C83000A627C /* r2-streamer-swiftTests */,
			);
		};
/* End PBXProject section */

/* Begin PBXResourcesBuildPhase section */
		59501DCB1E2FB0D700D1B4BF /* Resources */ = {
			isa = PBXResourcesBuildPhase;
			buildActionMask = 2147483647;
			files = (
				CA130D7A229D42E2000A627C /* fonts in Resources */,
			);
			runOnlyForDeploymentPostprocessing = 0;
		};
		CA130D9D229E7C83000A627C /* Resources */ = {
			isa = PBXResourcesBuildPhase;
			buildActionMask = 2147483647;
			files = (
				CA131064229E7CD0000A627C /* Samples in Resources */,
			);
			runOnlyForDeploymentPostprocessing = 0;
		};
/* End PBXResourcesBuildPhase section */

/* Begin PBXSourcesBuildPhase section */
		59501DC81E2FB0D700D1B4BF /* Sources */ = {
			isa = PBXSourcesBuildPhase;
			buildActionMask = 2147483647;
			files = (
				CA130D5C229D4245000A627C /* PublicationServer.swift in Sources */,
				CA130D45229D4245000A627C /* FileInputStream.swift in Sources */,
				CA130D71229D4245000A627C /* ArchiveContainer.swift in Sources */,
				CA130D66229D4245000A627C /* EPUBParser.swift in Sources */,
				CA130D47229D4245000A627C /* ZIPInputStream.swift in Sources */,
				CA130D73229D4245000A627C /* Logger.swift in Sources */,
				CA130D6B229D4245000A627C /* EPUBEncryptionParser.swift in Sources */,
				CA130D64229D4245000A627C /* PDFFileParser.swift in Sources */,
				CA130D44229D4245000A627C /* Seekable.swift in Sources */,
				CABAC16822CDD7A500360595 /* FullDRMInputStream.swift in Sources */,
				CA130D6F229D4245000A627C /* FileContainer.swift in Sources */,
				CA130D5B229D4245000A627C /* DataCompression.swift in Sources */,
				CA6F97DA22A6A0B7007D2049 /* OPFMeta.swift in Sources */,
				CA130D74229D4245000A627C /* DataExtension.swift in Sources */,
				CABAC16622CDD6A200360595 /* DRMInputStream.swift in Sources */,
				CA130D75229D4245000A627C /* StringExtension.swift in Sources */,
				CABAC16A22CDD83C00360595 /* CBCDRMInputStream.swift in Sources */,
				CA130D68229D4245000A627C /* NCXParser.swift in Sources */,
				CA130D6A229D4245000A627C /* NavigationDocumentParser.swift in Sources */,
				CA130D5A229D4245000A627C /* Fetcher.swift in Sources */,
				CA130D5D229D4245000A627C /* WebServerResourceResponse.swift in Sources */,
				CA130D46229D4245000A627C /* DataInputStream.swift in Sources */,
				CA130D70229D4245000A627C /* Container.swift in Sources */,
				CA130D60229D4245000A627C /* CBZParser.swift in Sources */,
				CA130D69229D4245000A627C /* OPFParser.swift in Sources */,
				CA130D6C229D4245000A627C /* EPUBMetadataParser.swift in Sources */,
				CA6F97CE22A50F39007D2049 /* EPUBContainerParser.swift in Sources */,
				CA130D62229D4245000A627C /* PDFContainer.swift in Sources */,
				CAC5AEDA22C22A6F007DB8A8 /* HTTPContainer.swift in Sources */,
				CA130D63229D4245000A627C /* PDFFileCGParser.swift in Sources */,
				CA130D61229D4245000A627C /* PDFParser.swift in Sources */,
				CA130D65229D4245000A627C /* PublicationParser.swift in Sources */,
				CAC5AEE122C236FB007DB8A8 /* WEBPUBParser.swift in Sources */,
				CA130D5F229D4245000A627C /* CBZContainer.swift in Sources */,
				CA130D59229D4245000A627C /* ContentFilter.swift in Sources */,
				CA130D6D229D4245000A627C /* ZIPArchive.swift in Sources */,
				CA130D58229D4245000A627C /* DRMDecoder.swift in Sources */,
				CA130D57229D4245000A627C /* FontDecoder.swift in Sources */,
				CA130D67229D4245000A627C /* SMILParser.swift in Sources */,
				CA130D72229D4245000A627C /* DirectoryContainer.swift in Sources */,
			);
			runOnlyForDeploymentPostprocessing = 0;
		};
		CA130D9B229E7C83000A627C /* Sources */ = {
			isa = PBXSourcesBuildPhase;
			buildActionMask = 2147483647;
			files = (
				CA130F18229E7CC1000A627C /* FontDecoderTests.swift in Sources */,
				CA130F1B229E7CC1000A627C /* EPUBEncryptionParserTests.swift in Sources */,
				CA130F1A229E7CC1000A627C /* PublicationParsingTests.swift in Sources */,
				CA130F1D229E7CC1000A627C /* NavigationDocumentParserTests.swift in Sources */,
				CA6F97D222A5161A007D2049 /* EPUBContainerParserTests.swift in Sources */,
				CA130F1E229E7CC1000A627C /* SampleGenerator.swift in Sources */,
				CA6F97D422A52810007D2049 /* OPFParserTests.swift in Sources */,
				CAF58199229EC8B3009A04E8 /* EPUBMetadataParserTests.swift in Sources */,
				CA130F1C229E7CC1000A627C /* NCXParserTests.swift in Sources */,
				CA130F19229E7CC1000A627C /* PublicationServerTests.swift in Sources */,
			);
			runOnlyForDeploymentPostprocessing = 0;
		};
/* End PBXSourcesBuildPhase section */

/* Begin PBXTargetDependency section */
		CA130DA6229E7C83000A627C /* PBXTargetDependency */ = {
			isa = PBXTargetDependency;
			target = 59501DCC1E2FB0D700D1B4BF /* r2-streamer-swift */;
			targetProxy = CA130DA5229E7C83000A627C /* PBXContainerItemProxy */;
		};
/* End PBXTargetDependency section */

/* Begin XCBuildConfiguration section */
		59501DDF1E2FB0D700D1B4BF /* Debug */ = {
			isa = XCBuildConfiguration;
			buildSettings = {
				ALWAYS_SEARCH_USER_PATHS = NO;
				CLANG_ANALYZER_LOCALIZABILITY_NONLOCALIZED = YES;
				CLANG_ANALYZER_NONNULL = YES;
				CLANG_CXX_LANGUAGE_STANDARD = "gnu++0x";
				CLANG_CXX_LIBRARY = "libc++";
				CLANG_ENABLE_MODULES = YES;
				CLANG_ENABLE_OBJC_ARC = YES;
				CLANG_WARN_BLOCK_CAPTURE_AUTORELEASING = YES;
				CLANG_WARN_BOOL_CONVERSION = YES;
				CLANG_WARN_COMMA = YES;
				CLANG_WARN_CONSTANT_CONVERSION = YES;
				CLANG_WARN_DEPRECATED_OBJC_IMPLEMENTATIONS = YES;
				CLANG_WARN_DIRECT_OBJC_ISA_USAGE = YES_ERROR;
				CLANG_WARN_DOCUMENTATION_COMMENTS = YES;
				CLANG_WARN_EMPTY_BODY = YES;
				CLANG_WARN_ENUM_CONVERSION = YES;
				CLANG_WARN_INFINITE_RECURSION = YES;
				CLANG_WARN_INT_CONVERSION = YES;
				CLANG_WARN_NON_LITERAL_NULL_CONVERSION = YES;
				CLANG_WARN_OBJC_IMPLICIT_RETAIN_SELF = YES;
				CLANG_WARN_OBJC_LITERAL_CONVERSION = YES;
				CLANG_WARN_OBJC_ROOT_CLASS = YES_ERROR;
				CLANG_WARN_RANGE_LOOP_ANALYSIS = YES;
				CLANG_WARN_STRICT_PROTOTYPES = YES;
				CLANG_WARN_SUSPICIOUS_MOVE = YES;
				CLANG_WARN_UNREACHABLE_CODE = YES;
				CLANG_WARN__DUPLICATE_METHOD_MATCH = YES;
				"CODE_SIGN_IDENTITY[sdk=iphoneos*]" = "iPhone Developer";
				COPY_PHASE_STRIP = NO;
				CURRENT_PROJECT_VERSION = 1;
				DEBUG_INFORMATION_FORMAT = dwarf;
				ENABLE_STRICT_OBJC_MSGSEND = YES;
				ENABLE_TESTABILITY = YES;
				GCC_C_LANGUAGE_STANDARD = gnu99;
				GCC_DYNAMIC_NO_PIC = NO;
				GCC_NO_COMMON_BLOCKS = YES;
				GCC_OPTIMIZATION_LEVEL = 0;
				GCC_PREPROCESSOR_DEFINITIONS = (
					"DEBUG=1",
					"$(inherited)",
				);
				GCC_WARN_64_TO_32_BIT_CONVERSION = YES;
				GCC_WARN_ABOUT_RETURN_TYPE = YES_ERROR;
				GCC_WARN_UNDECLARED_SELECTOR = YES;
				GCC_WARN_UNINITIALIZED_AUTOS = YES_AGGRESSIVE;
				GCC_WARN_UNUSED_FUNCTION = YES;
				GCC_WARN_UNUSED_VARIABLE = YES;
				IPHONEOS_DEPLOYMENT_TARGET = 10.2;
				MTL_ENABLE_DEBUG_INFO = YES;
				ONLY_ACTIVE_ARCH = YES;
				SDKROOT = iphoneos;
				SWIFT_ACTIVE_COMPILATION_CONDITIONS = DEBUG;
				SWIFT_INCLUDE_PATHS = "$(SRCROOT)/Sources/ZipArchive/minizip/**";
				SWIFT_OPTIMIZATION_LEVEL = "-Onone";
				TARGETED_DEVICE_FAMILY = "1,2";
				VERSIONING_SYSTEM = "apple-generic";
				VERSION_INFO_PREFIX = "";
			};
			name = Debug;
		};
		59501DE01E2FB0D700D1B4BF /* Release */ = {
			isa = XCBuildConfiguration;
			buildSettings = {
				ALWAYS_SEARCH_USER_PATHS = NO;
				CLANG_ANALYZER_LOCALIZABILITY_NONLOCALIZED = YES;
				CLANG_ANALYZER_NONNULL = YES;
				CLANG_CXX_LANGUAGE_STANDARD = "gnu++0x";
				CLANG_CXX_LIBRARY = "libc++";
				CLANG_ENABLE_MODULES = YES;
				CLANG_ENABLE_OBJC_ARC = YES;
				CLANG_WARN_BLOCK_CAPTURE_AUTORELEASING = YES;
				CLANG_WARN_BOOL_CONVERSION = YES;
				CLANG_WARN_COMMA = YES;
				CLANG_WARN_CONSTANT_CONVERSION = YES;
				CLANG_WARN_DEPRECATED_OBJC_IMPLEMENTATIONS = YES;
				CLANG_WARN_DIRECT_OBJC_ISA_USAGE = YES_ERROR;
				CLANG_WARN_DOCUMENTATION_COMMENTS = YES;
				CLANG_WARN_EMPTY_BODY = YES;
				CLANG_WARN_ENUM_CONVERSION = YES;
				CLANG_WARN_INFINITE_RECURSION = YES;
				CLANG_WARN_INT_CONVERSION = YES;
				CLANG_WARN_NON_LITERAL_NULL_CONVERSION = YES;
				CLANG_WARN_OBJC_IMPLICIT_RETAIN_SELF = YES;
				CLANG_WARN_OBJC_LITERAL_CONVERSION = YES;
				CLANG_WARN_OBJC_ROOT_CLASS = YES_ERROR;
				CLANG_WARN_RANGE_LOOP_ANALYSIS = YES;
				CLANG_WARN_STRICT_PROTOTYPES = YES;
				CLANG_WARN_SUSPICIOUS_MOVE = YES;
				CLANG_WARN_UNREACHABLE_CODE = YES;
				CLANG_WARN__DUPLICATE_METHOD_MATCH = YES;
				"CODE_SIGN_IDENTITY[sdk=iphoneos*]" = "iPhone Developer";
				COPY_PHASE_STRIP = NO;
				CURRENT_PROJECT_VERSION = 1;
				DEBUG_INFORMATION_FORMAT = "dwarf-with-dsym";
				ENABLE_NS_ASSERTIONS = NO;
				ENABLE_STRICT_OBJC_MSGSEND = YES;
				GCC_C_LANGUAGE_STANDARD = gnu99;
				GCC_NO_COMMON_BLOCKS = YES;
				GCC_WARN_64_TO_32_BIT_CONVERSION = YES;
				GCC_WARN_ABOUT_RETURN_TYPE = YES_ERROR;
				GCC_WARN_UNDECLARED_SELECTOR = YES;
				GCC_WARN_UNINITIALIZED_AUTOS = YES_AGGRESSIVE;
				GCC_WARN_UNUSED_FUNCTION = YES;
				GCC_WARN_UNUSED_VARIABLE = YES;
				IPHONEOS_DEPLOYMENT_TARGET = 10.2;
				MTL_ENABLE_DEBUG_INFO = NO;
				SDKROOT = iphoneos;
				SWIFT_INCLUDE_PATHS = "$(SRCROOT)/Sources/ZipArchive/minizip/**";
				SWIFT_OPTIMIZATION_LEVEL = "-Owholemodule";
				TARGETED_DEVICE_FAMILY = "1,2";
				VALIDATE_PRODUCT = YES;
				VERSIONING_SYSTEM = "apple-generic";
				VERSION_INFO_PREFIX = "";
			};
			name = Release;
		};
		59501DE21E2FB0D700D1B4BF /* Debug */ = {
			isa = XCBuildConfiguration;
			buildSettings = {
				ALWAYS_EMBED_SWIFT_STANDARD_LIBRARIES = NO;
				CLANG_ENABLE_CODE_COVERAGE = NO;
				CODE_SIGN_IDENTITY = "";
				"CODE_SIGN_IDENTITY[sdk=iphoneos*]" = "";
				DEFINES_MODULE = YES;
				DEVELOPMENT_TEAM = "";
				DYLIB_COMPATIBILITY_VERSION = 1;
				DYLIB_CURRENT_VERSION = 1;
				DYLIB_INSTALL_NAME_BASE = "@rpath";
				FRAMEWORK_SEARCH_PATHS = (
					"$(inherited)",
					"$(PROJECT_DIR)/Carthage/Build/iOS",
				);
				HEADER_SEARCH_PATHS = "$(SDKROOT)/usr/include/libxml2";
				INFOPLIST_FILE = "r2-streamer-swift/Info.plist";
				INSTALL_PATH = "$(LOCAL_LIBRARY_DIR)/Frameworks";
				IPHONEOS_DEPLOYMENT_TARGET = 9.0;
				LD_RUNPATH_SEARCH_PATHS = "$(inherited) @executable_path/Frameworks";
				OTHER_LDFLAGS = "-lxml2";
				PRODUCT_BUNDLE_IDENTIFIER = org.readium.R2Streamer;
				PRODUCT_NAME = R2Streamer;
				SKIP_INSTALL = YES;
				SWIFT_VERSION = 4.2;
			};
			name = Debug;
		};
		59501DE31E2FB0D700D1B4BF /* Release */ = {
			isa = XCBuildConfiguration;
			buildSettings = {
				ALWAYS_EMBED_SWIFT_STANDARD_LIBRARIES = NO;
				CLANG_ENABLE_CODE_COVERAGE = NO;
				CODE_SIGN_IDENTITY = "";
				"CODE_SIGN_IDENTITY[sdk=iphoneos*]" = "";
				DEFINES_MODULE = YES;
				DEVELOPMENT_TEAM = "";
				DYLIB_COMPATIBILITY_VERSION = 1;
				DYLIB_CURRENT_VERSION = 1;
				DYLIB_INSTALL_NAME_BASE = "@rpath";
				ENABLE_TESTABILITY = YES;
				FRAMEWORK_SEARCH_PATHS = (
					"$(inherited)",
					"$(PROJECT_DIR)/Carthage/Build/iOS",
				);
				HEADER_SEARCH_PATHS = "$(SDKROOT)/usr/include/libxml2";
				INFOPLIST_FILE = "r2-streamer-swift/Info.plist";
				INSTALL_PATH = "$(LOCAL_LIBRARY_DIR)/Frameworks";
				IPHONEOS_DEPLOYMENT_TARGET = 9.0;
				LD_RUNPATH_SEARCH_PATHS = "$(inherited) @executable_path/Frameworks";
				OTHER_LDFLAGS = "-lxml2";
				PRODUCT_BUNDLE_IDENTIFIER = org.readium.R2Streamer;
				PRODUCT_NAME = R2Streamer;
				SKIP_INSTALL = YES;
				SWIFT_VERSION = 4.2;
			};
			name = Release;
		};
		CA130DA7229E7C83000A627C /* Debug */ = {
			isa = XCBuildConfiguration;
			buildSettings = {
				ALWAYS_EMBED_SWIFT_STANDARD_LIBRARIES = YES;
				CLANG_ANALYZER_NUMBER_OBJECT_CONVERSION = YES_AGGRESSIVE;
				CLANG_CXX_LANGUAGE_STANDARD = "gnu++14";
				CLANG_ENABLE_OBJC_WEAK = YES;
				CLANG_WARN_UNGUARDED_AVAILABILITY = YES_AGGRESSIVE;
				CODE_SIGN_IDENTITY = "iPhone Developer";
				CODE_SIGN_STYLE = Automatic;
				DEVELOPMENT_TEAM = 327YA3JNGT;
				FRAMEWORK_SEARCH_PATHS = "$(PROJECT_DIR)/Carthage/Build/iOS";
				GCC_C_LANGUAGE_STANDARD = gnu11;
				HEADER_SEARCH_PATHS = $SDKROOT/usr/include/libxml2;
				INFOPLIST_FILE = "r2-streamer-swiftTests/Info.plist";
				IPHONEOS_DEPLOYMENT_TARGET = 9.0;
				LD_RUNPATH_SEARCH_PATHS = "$(inherited) @executable_path/Frameworks @loader_path/Frameworks $(PROJECT_DIR)/Carthage/Build/iOS";
				MTL_ENABLE_DEBUG_INFO = INCLUDE_SOURCE;
				MTL_FAST_MATH = YES;
				PRODUCT_BUNDLE_IDENTIFIER = org.readium.R2StreamerTests;
				PRODUCT_NAME = "$(TARGET_NAME)";
				SWIFT_VERSION = 5.0;
				TARGETED_DEVICE_FAMILY = "1,2";
			};
			name = Debug;
		};
		CA130DA8229E7C83000A627C /* Release */ = {
			isa = XCBuildConfiguration;
			buildSettings = {
				ALWAYS_EMBED_SWIFT_STANDARD_LIBRARIES = YES;
				CLANG_ANALYZER_NUMBER_OBJECT_CONVERSION = YES_AGGRESSIVE;
				CLANG_CXX_LANGUAGE_STANDARD = "gnu++14";
				CLANG_ENABLE_OBJC_WEAK = YES;
				CLANG_WARN_UNGUARDED_AVAILABILITY = YES_AGGRESSIVE;
				CODE_SIGN_IDENTITY = "iPhone Developer";
				CODE_SIGN_STYLE = Automatic;
				DEVELOPMENT_TEAM = 327YA3JNGT;
				FRAMEWORK_SEARCH_PATHS = "$(PROJECT_DIR)/Carthage/Build/iOS";
				GCC_C_LANGUAGE_STANDARD = gnu11;
				HEADER_SEARCH_PATHS = $SDKROOT/usr/include/libxml2;
				INFOPLIST_FILE = "r2-streamer-swiftTests/Info.plist";
				IPHONEOS_DEPLOYMENT_TARGET = 9.0;
				LD_RUNPATH_SEARCH_PATHS = "$(inherited) @executable_path/Frameworks @loader_path/Frameworks $(PROJECT_DIR)/Carthage/Build/iOS";
				MTL_FAST_MATH = YES;
				PRODUCT_BUNDLE_IDENTIFIER = org.readium.R2StreamerTests;
				PRODUCT_NAME = "$(TARGET_NAME)";
				SWIFT_VERSION = 5.0;
				TARGETED_DEVICE_FAMILY = "1,2";
			};
			name = Release;
		};
/* End XCBuildConfiguration section */

/* Begin XCConfigurationList section */
		59501DC71E2FB0D700D1B4BF /* Build configuration list for PBXProject "r2-streamer-swift" */ = {
			isa = XCConfigurationList;
			buildConfigurations = (
				59501DDF1E2FB0D700D1B4BF /* Debug */,
				59501DE01E2FB0D700D1B4BF /* Release */,
			);
			defaultConfigurationIsVisible = 0;
			defaultConfigurationName = Release;
		};
		59501DE11E2FB0D700D1B4BF /* Build configuration list for PBXNativeTarget "r2-streamer-swift" */ = {
			isa = XCConfigurationList;
			buildConfigurations = (
				59501DE21E2FB0D700D1B4BF /* Debug */,
				59501DE31E2FB0D700D1B4BF /* Release */,
			);
			defaultConfigurationIsVisible = 0;
			defaultConfigurationName = Release;
		};
		CA130DA9229E7C83000A627C /* Build configuration list for PBXNativeTarget "r2-streamer-swiftTests" */ = {
			isa = XCConfigurationList;
			buildConfigurations = (
				CA130DA7229E7C83000A627C /* Debug */,
				CA130DA8229E7C83000A627C /* Release */,
			);
			defaultConfigurationIsVisible = 0;
			defaultConfigurationName = Release;
		};
/* End XCConfigurationList section */
	};
	rootObject = 59501DC41E2FB0D700D1B4BF /* Project object */;
}<|MERGE_RESOLUTION|>--- conflicted
+++ resolved
@@ -59,15 +59,12 @@
 		CA6F97D222A5161A007D2049 /* EPUBContainerParserTests.swift in Sources */ = {isa = PBXBuildFile; fileRef = CA6F97D122A5161A007D2049 /* EPUBContainerParserTests.swift */; };
 		CA6F97D422A52810007D2049 /* OPFParserTests.swift in Sources */ = {isa = PBXBuildFile; fileRef = CA6F97D322A52810007D2049 /* OPFParserTests.swift */; };
 		CA6F97DA22A6A0B7007D2049 /* OPFMeta.swift in Sources */ = {isa = PBXBuildFile; fileRef = CA6F97D922A6A0B6007D2049 /* OPFMeta.swift */; };
-<<<<<<< HEAD
 		CA94291822BCE42500305CDB /* CoreServices.framework in Frameworks */ = {isa = PBXBuildFile; fileRef = CA94291722BCE42500305CDB /* CoreServices.framework */; };
 		CAC5AEDA22C22A6F007DB8A8 /* HTTPContainer.swift in Sources */ = {isa = PBXBuildFile; fileRef = CAC5AED922C22A6F007DB8A8 /* HTTPContainer.swift */; };
 		CAC5AEE122C236FB007DB8A8 /* WEBPUBParser.swift in Sources */ = {isa = PBXBuildFile; fileRef = CAC5AEE022C236FB007DB8A8 /* WEBPUBParser.swift */; };
-=======
 		CABAC16622CDD6A200360595 /* DRMInputStream.swift in Sources */ = {isa = PBXBuildFile; fileRef = CABAC16522CDD6A200360595 /* DRMInputStream.swift */; };
 		CABAC16822CDD7A500360595 /* FullDRMInputStream.swift in Sources */ = {isa = PBXBuildFile; fileRef = CABAC16722CDD7A500360595 /* FullDRMInputStream.swift */; };
 		CABAC16A22CDD83C00360595 /* CBCDRMInputStream.swift in Sources */ = {isa = PBXBuildFile; fileRef = CABAC16922CDD83C00360595 /* CBCDRMInputStream.swift */; };
->>>>>>> c8322677
 		CAF58199229EC8B3009A04E8 /* EPUBMetadataParserTests.swift in Sources */ = {isa = PBXBuildFile; fileRef = CAF58198229EC8B3009A04E8 /* EPUBMetadataParserTests.swift */; };
 /* End PBXBuildFile section */
 
@@ -137,15 +134,12 @@
 		CA6F97D122A5161A007D2049 /* EPUBContainerParserTests.swift */ = {isa = PBXFileReference; lastKnownFileType = sourcecode.swift; path = EPUBContainerParserTests.swift; sourceTree = "<group>"; };
 		CA6F97D322A52810007D2049 /* OPFParserTests.swift */ = {isa = PBXFileReference; lastKnownFileType = sourcecode.swift; path = OPFParserTests.swift; sourceTree = "<group>"; };
 		CA6F97D922A6A0B6007D2049 /* OPFMeta.swift */ = {isa = PBXFileReference; lastKnownFileType = sourcecode.swift; path = OPFMeta.swift; sourceTree = "<group>"; };
-<<<<<<< HEAD
 		CA94291722BCE42500305CDB /* CoreServices.framework */ = {isa = PBXFileReference; lastKnownFileType = wrapper.framework; name = CoreServices.framework; path = System/Library/Frameworks/CoreServices.framework; sourceTree = SDKROOT; };
 		CAC5AED922C22A6F007DB8A8 /* HTTPContainer.swift */ = {isa = PBXFileReference; lastKnownFileType = sourcecode.swift; path = HTTPContainer.swift; sourceTree = "<group>"; };
 		CAC5AEE022C236FB007DB8A8 /* WEBPUBParser.swift */ = {isa = PBXFileReference; fileEncoding = 4; lastKnownFileType = sourcecode.swift; path = WEBPUBParser.swift; sourceTree = "<group>"; };
-=======
 		CABAC16522CDD6A200360595 /* DRMInputStream.swift */ = {isa = PBXFileReference; lastKnownFileType = sourcecode.swift; path = DRMInputStream.swift; sourceTree = "<group>"; };
 		CABAC16722CDD7A500360595 /* FullDRMInputStream.swift */ = {isa = PBXFileReference; lastKnownFileType = sourcecode.swift; path = FullDRMInputStream.swift; sourceTree = "<group>"; };
 		CABAC16922CDD83C00360595 /* CBCDRMInputStream.swift */ = {isa = PBXFileReference; lastKnownFileType = sourcecode.swift; path = CBCDRMInputStream.swift; sourceTree = "<group>"; };
->>>>>>> c8322677
 		CAF58198229EC8B3009A04E8 /* EPUBMetadataParserTests.swift */ = {isa = PBXFileReference; lastKnownFileType = sourcecode.swift; path = EPUBMetadataParserTests.swift; sourceTree = "<group>"; };
 /* End PBXFileReference section */
 
@@ -388,14 +382,14 @@
 			path = EPUB;
 			sourceTree = "<group>";
 		};
-<<<<<<< HEAD
 		CAC5AEDF22C236FB007DB8A8 /* WEBPUB */ = {
 			isa = PBXGroup;
 			children = (
 				CAC5AEE022C236FB007DB8A8 /* WEBPUBParser.swift */,
 			);
 			path = WEBPUB;
-=======
+            sourceTree = "<group>";
+        };
 		CABAC16422CDD67A00360595 /* DRM */ = {
 			isa = PBXGroup;
 			children = (
@@ -405,7 +399,6 @@
 				CABAC16922CDD83C00360595 /* CBCDRMInputStream.swift */,
 			);
 			path = DRM;
->>>>>>> c8322677
 			sourceTree = "<group>";
 		};
 /* End PBXGroup section */
