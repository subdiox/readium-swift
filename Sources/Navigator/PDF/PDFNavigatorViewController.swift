//
//  Copyright 2024 Readium Foundation. All rights reserved.
//  Use of this source code is governed by the BSD-style license
//  available in the top-level LICENSE file of the project.
//

import Foundation
import PDFKit
import R2Shared
import UIKit

public protocol PDFNavigatorDelegate: VisualNavigatorDelegate, SelectableNavigatorDelegate {
    /// Called after the `PDFDocumentView` is created.
    ///
    /// Override to customize its behavior.
    func navigator(_ navigator: PDFNavigatorViewController, setupPDFView view: PDFDocumentView)
}

public extension PDFNavigatorDelegate {
    func navigator(_ navigator: PDFNavigatorViewController, setupPDFView view: PDFDocumentView) {}
}

/// A view controller used to render a PDF `Publication`.
open class PDFNavigatorViewController: UIViewController, VisualNavigator, SelectableNavigator, Configurable, Loggable {
    public struct Configuration {
        /// Initial set of setting preferences.
        public var preferences: PDFPreferences

        /// Provides default fallback values and ranges for the user settings.
        public var defaults: PDFDefaults

        /// Editing actions which will be displayed in the default text selection menu.
        ///
        /// The default set of editing actions is `EditingAction.defaultActions`.
        public var editingActions: [EditingAction]

        public init(
            preferences: PDFPreferences = PDFPreferences(),
            defaults: PDFDefaults = PDFDefaults(),
            editingActions: [EditingAction] = EditingAction.defaultActions
        ) {
            self.preferences = preferences
            self.defaults = defaults
            self.editingActions = editingActions
        }
    }

    enum Error: Swift.Error {
        /// The provided publication is restricted. Check that any DRM was
        /// properly unlocked using a Content Protection.
        case publicationRestricted

        case openPDFFailed
    }

    /// Whether the pages is always scaled to fit the screen, unless the user zoomed in.
    public var scalesDocumentToFit = true

    public weak var delegate: PDFNavigatorDelegate?
    public private(set) var pdfView: PDFDocumentView?
    private var pdfViewDefaultBackgroundColor: UIColor!

    public let publication: Publication
    private let initialLocation: Locator?
    private let config: Configuration
    private let editingActions: EditingActionsController
    /// Reading order index of the current resource.
    private var currentResourceIndex: Int?

    /// Holds the currently opened PDF Document.
    private let documentHolder = PDFDocumentHolder()

    /// Holds a reference to make sure it is not garbage-collected.
    private var tapGestureController: PDFTapGestureController?

    private let server: HTTPServer?
    private let publicationEndpoint: HTTPServerEndpoint?
<<<<<<< HEAD
    private let publicationBaseURL: HTTPURL
=======
    private var publicationBaseURL: URL!
>>>>>>> c85d5d8e

    public init(
        publication: Publication,
        initialLocation: Locator?,
        config: Configuration = .init(),
        delegate: PDFNavigatorDelegate? = nil,
        httpServer: HTTPServer
    ) throws {
        guard !publication.isRestricted else {
            throw Error.publicationRestricted
        }

        let uuidEndpoint: HTTPServerEndpoint = UUID().uuidString
        let publicationEndpoint: HTTPServerEndpoint?
<<<<<<< HEAD
        let baseURL: HTTPURL
        if let url = publication.baseURL {
=======
        if publication.baseURL != nil {
>>>>>>> c85d5d8e
            publicationEndpoint = nil
        } else {
            publicationEndpoint = uuidEndpoint
        }

        self.publication = publication
        self.initialLocation = initialLocation
        server = httpServer
        self.publicationEndpoint = publicationEndpoint
<<<<<<< HEAD
        publicationBaseURL = baseURL
=======
>>>>>>> c85d5d8e
        self.config = config
        self.delegate = delegate
        editingActions = EditingActionsController(
            actions: config.editingActions,
            publication: publication
        )

        settings = PDFSettings(
            preferences: config.preferences,
            defaults: config.defaults,
            metadata: publication.metadata
        )

        super.init(nibName: nil, bundle: nil)

<<<<<<< HEAD
=======
        if let url = publication.baseURL {
            publicationBaseURL = url
        } else {
            publicationBaseURL = try httpServer.serve(
                at: uuidEndpoint,
                publication: publication,
                failureHandler: { request, error in
                    DispatchQueue.main.async { [weak self] in
                        guard let self = self, let href = request.href else {
                            return
                        }
                        self.delegate?.navigator(self, didFailToLoadResourceAt: href, withError: error)
                    }
                }
            )
        }

        postInit()
    }

    @available(*, deprecated, message: "See the 2.5.0 migration guide to migrate the HTTP server")
    public init(
        publication: Publication,
        initialLocation: Locator? = nil,
        editingActions: [EditingAction] = EditingAction.defaultActions
    ) {
        precondition(!publication.isRestricted, "The provided publication is restricted. Check that any DRM was properly unlocked using a Content Protection.")
        guard let baseURL = publication.baseURL else {
            preconditionFailure("No base URL provided for the publication. Add it to the HTTP server.")
        }

        self.publication = publication
        self.initialLocation = initialLocation
        server = nil
        publicationEndpoint = nil
        publicationBaseURL = URL(string: baseURL.absoluteString.addingSuffix("/"))!
        config = Configuration(editingActions: editingActions)
        self.editingActions = EditingActionsController(actions: editingActions, publication: publication)

        settings = PDFSettings(
            preferences: config.preferences,
            defaults: config.defaults,
            metadata: publication.metadata
        )

        super.init(nibName: nil, bundle: nil)

        postInit()
    }

    private func postInit() {
        publicationBaseURL = URL(string: publicationBaseURL.absoluteString.addingSuffix("/"))!

>>>>>>> c85d5d8e
        editingActions.delegate = self

        // Wraps the PDF factories of publication services to return the currently opened document
        // held in `documentHolder` when relevant. This prevents opening several times the same
        // document, which is useful in particular with `LCPDFPositionService`.
        for service in publication.findServices(PDFPublicationService.self) {
            service.pdfFactory = CompositePDFDocumentFactory(factories: [
                documentHolder, service.pdfFactory,
            ])
        }
    }

    @available(*, unavailable)
    public required init?(coder aDecoder: NSCoder) {
        fatalError("init(coder:) has not been implemented")
    }

    deinit {
        NotificationCenter.default.removeObserver(self)

        if let endpoint = publicationEndpoint {
            do {
                try server?.remove(at: endpoint)
            } catch {
                log(.warning, "Failed to remove the server endpoint \(endpoint): \(error.localizedDescription)")
            }
        }
    }

    override open func viewDidLoad() {
        super.viewDidLoad()

        resetPDFView(at: initialLocation)
    }

    override open func viewWillAppear(_ animated: Bool) {
        super.viewWillAppear(animated)

        // Hack to layout properly the first page when opening the PDF.
        if let pdfView = pdfView, scalesDocumentToFit {
            pdfView.scaleFactor = pdfView.minScaleFactor
            if let page = pdfView.currentPage {
                pdfView.go(to: page.bounds(for: pdfView.displayBox), on: page)
            }
        }
    }

    override open func viewDidAppear(_ animated: Bool) {
        super.viewDidAppear(animated)

        becomeFirstResponder()
    }

    override open func viewWillTransition(to size: CGSize, with coordinator: UIViewControllerTransitionCoordinator) {
        super.viewWillTransition(to: size, with: coordinator)

        if let pdfView = pdfView, scalesDocumentToFit {
            // Makes sure that the PDF is always properly scaled down when rotating the screen, if the user didn't zoom in.
            let isAtMinScaleFactor = (pdfView.scaleFactor == pdfView.minScaleFactor)
            coordinator.animate(alongsideTransition: { _ in
                self.updateScaleFactors()
                if isAtMinScaleFactor {
                    pdfView.scaleFactor = pdfView.minScaleFactor
                }

                // Reset the PDF view to update the spread if needed.
                if self.settings.spread == .auto {
                    self.resetPDFView(at: self.currentLocation)
                }
            })
        }
    }

    override open var canBecomeFirstResponder: Bool { true }

    override open func pressesBegan(_ presses: Set<UIPress>, with event: UIPressesEvent?) {
        var didHandleEvent = false
        if isFirstResponder {
            for press in presses {
                if let event = KeyEvent(uiPress: press) {
                    delegate?.navigator(self, didPressKey: event)
                    didHandleEvent = true
                }
            }
        }

        if !didHandleEvent {
            super.pressesBegan(presses, with: event)
        }
    }

    override open func pressesEnded(_ presses: Set<UIPress>, with event: UIPressesEvent?) {
        var didHandleEvent = false
        if isFirstResponder {
            for press in presses {
                if let event = KeyEvent(uiPress: press) {
                    delegate?.navigator(self, didReleaseKey: event)
                    didHandleEvent = true
                }
            }
        }

        if !didHandleEvent {
            super.pressesEnded(presses, with: event)
        }
    }

    @available(iOS 13.0, *)
    override open func buildMenu(with builder: UIMenuBuilder) {
        editingActions.buildMenu(with: builder)
        super.buildMenu(with: builder)
    }

    private func resetPDFView(at locator: Locator?) {
        if let pdfView = pdfView {
            pdfView.removeFromSuperview()
            NotificationCenter.default.removeObserver(self)
        }

        currentResourceIndex = nil
        let pdfView = PDFDocumentView(frame: view.bounds, editingActions: editingActions)
        self.pdfView = pdfView
        pdfView.delegate = self
        pdfView.autoresizingMask = [.flexibleWidth, .flexibleHeight]
        view.addSubview(pdfView)

        tapGestureController = PDFTapGestureController(pdfView: pdfView, target: self, action: #selector(didTap))

        apply(settings: settings, to: pdfView)
        delegate?.navigator(self, setupPDFView: pdfView)

        NotificationCenter.default.addObserver(self, selector: #selector(pageDidChange), name: .PDFViewPageChanged, object: pdfView)
        NotificationCenter.default.addObserver(self, selector: #selector(selectionDidChange), name: .PDFViewSelectionChanged, object: pdfView)

        if let locator = locator {
            go(to: locator, isJump: false)
        } else if let link = publication.readingOrder.first {
            go(to: link, pageNumber: 0, isJump: false)
        } else {
            log(.error, "No initial location and empty reading order")
        }
    }

    private func apply(settings: PDFSettings, to pdfView: PDFView) {
        let isRTL = (settings.readingProgression == .rtl)

        pdfView.displaysAsBook = settings.offsetFirstPage

        let spread: Bool = {
            switch settings.spread {
            case .auto:
                return view.bounds.width > view.bounds.height
            case .never:
                return false
            case .always:
                return true
            }
        }()

        if settings.scroll {
            pdfView.displayDirection = settings.scrollAxis.displayDirection
            if spread, pdfView.displayDirection == .vertical {
                pdfView.displayMode = .twoUpContinuous
            } else {
                pdfView.displayMode = .singlePageContinuous
            }

        } else { // paginated
            if spread {
                pdfView.displayMode = .twoUp
            } else {
                pdfView.usePageViewController(true)
            }

            pdfView.displayDirection = .horizontal
        }

        var margins: UIEdgeInsets = .zero
        let pageSpacing = settings.pageSpacing
        if pdfView.displayDirection == .horizontal {
            if isRTL {
                margins.left = pageSpacing
            } else {
                margins.right = pageSpacing
            }
        } else {
            margins.bottom = pageSpacing
        }
        pdfView.pageBreakMargins = margins

        pdfView.displaysRTL = isRTL
        pdfView.displaysPageBreaks = true
        pdfView.autoScales = !scalesDocumentToFit

        if let scrollView = pdfView.firstScrollView {
            let showScrollbar = settings.visibleScrollbar
            scrollView.showsVerticalScrollIndicator = showScrollbar
            scrollView.showsHorizontalScrollIndicator = showScrollbar
        }

        if pdfViewDefaultBackgroundColor == nil {
            pdfViewDefaultBackgroundColor = pdfView.backgroundColor
        }
        pdfView.backgroundColor = settings.backgroundColor?.uiColor
            ?? pdfViewDefaultBackgroundColor
    }

    /// Override to customize the PDFDocumentView.
    @available(*, unavailable, message: "Override `PDFNavigatorDelegate` instead")
    open func setupPDFView() {}

    @objc private func didTap(_ gesture: UITapGestureRecognizer) {
        let point = gesture.location(in: view)
        delegate?.navigator(self, didTapAt: point)
    }

    @objc private func pageDidChange() {
        guard let locator = currentPosition else {
            return
        }
        delegate?.navigator(self, locationDidChange: locator)
    }

    @discardableResult
    private func go(to locator: Locator, isJump: Bool, completion: @escaping () -> Void = {}) -> Bool {
        guard let link = findLink(at: locator) else {
            return false
        }

        return go(
            to: link,
            pageNumber: pageNumber(for: locator),
            isJump: isJump,
            completion: completion
        )
    }

    private func findLink(at locator: Locator) -> Link? {
        if isPDFFile {
            return publication.readingOrder.first
        } else {
            return publication.readingOrder.first(withHREF: locator.href)
        }
    }

    /// Historically, the reading order of a standalone PDF file contained a
    /// single link with the HREF `"/<asset filename>"`. This was fragile if
    /// the asset named changed, or was different on other devices.
    ///
    /// To avoid this, we now use a single link with the HREF
    /// `"publication.pdf"`. And to avoid breaking legacy locators, we match
    /// any HREF if the reading order contains a single link with the HREF
    /// `"publication.pdf"`.
    private lazy var isPDFFile: Bool =
        publication.readingOrder.count == 1 && publication.readingOrder[0].href == "publication.pdf"

    @discardableResult
    private func go(to link: Link, pageNumber: Int?, isJump: Bool, completion: @escaping () -> Void = {}) -> Bool {
        guard let pdfView = pdfView, let index = publication.readingOrder.firstIndex(of: link) else {
            return false
        }

        if currentResourceIndex != index {
            guard
                let url = try? link.url(relativeTo: publicationBaseURL),
                let document = PDFDocument(url: url.url)
            else {
                log(.error, "Can't open PDF document at \(link)")
                return false
            }

            currentResourceIndex = index
            documentHolder.set(document, at: link.href)
            pdfView.document = document
            updateScaleFactors()
        }

        guard let document = pdfView.document else {
            return false
        }
        if let pageNumber = pageNumber {
            let safePageNumber = min(max(0, pageNumber - 1), document.pageCount - 1)
            guard let page = document.page(at: safePageNumber) else {
                return false
            }
            pdfView.go(to: page)
        }
        if isJump, let delegate = delegate, let location = currentPosition {
            delegate.navigator(self, didJumpTo: location)
        }

        DispatchQueue.main.async(execute: completion)
        return true
    }

    private func updateScaleFactors() {
        guard let pdfView = pdfView, scalesDocumentToFit else {
            return
        }
        pdfView.minScaleFactor = pdfView.scaleFactorForSizeToFit
        pdfView.maxScaleFactor = 4.0
    }

    private func pageNumber(for locator: Locator) -> Int? {
        for fragment in locator.locations.fragments {
            // https://tools.ietf.org/rfc/rfc3778
            let optionalPageParam = fragment
                .components(separatedBy: CharacterSet(charactersIn: "&#"))
                .map { $0.components(separatedBy: "=") }
                .first { $0.first == "page" && $0.count == 2 }
            if let pageParam = optionalPageParam, let pageNumber = Int(pageParam[1]) {
                return pageNumber
            }
        }

        guard var position = locator.locations.position else {
            return nil
        }

        if
            publication.readingOrder.count > 1,
            let index = publication.readingOrder.firstIndex(withHREF: locator.href),
            let firstPosition = publication.positionsByReadingOrder[index].first?.locations.position
        {
            position = position - firstPosition + 1
        }

        return position
    }

    /// Returns the position locator of the current page.
    private var currentPosition: Locator? {
        guard
            let pdfView = pdfView,
            let currentResourceIndex = currentResourceIndex,
            let pageNumber = pdfView.currentPage?.pageRef?.pageNumber,
            publication.readingOrder.indices.contains(currentResourceIndex)
        else {
            return nil
        }
        let positions = publication.positionsByReadingOrder[currentResourceIndex]
        guard positions.count > 0, 1 ... positions.count ~= pageNumber else {
            return nil
        }

        return positions[pageNumber - 1]
    }

    // MARK: - Configurable

    public private(set) var settings: PDFSettings

    public func submitPreferences(_ preferences: PDFPreferences) {
        settings = PDFSettings(
            preferences: preferences,
            defaults: config.defaults,
            metadata: publication.metadata
        )
        if isViewLoaded {
            resetPDFView(at: currentLocation)
        }

        delegate?.navigator(self, presentationDidChange: presentation)
    }

    public func editor(of preferences: PDFPreferences) -> PDFPreferencesEditor {
        PDFPreferencesEditor(
            initialPreferences: preferences,
            metadata: publication.metadata,
            defaults: config.defaults
        )
    }

    // MARK: - SelectableNavigator

    public var currentSelection: Selection? { editingActions.selection }

    public func clearSelection() {
        pdfView?.clearSelection()
    }

    // MARK: - User Selection

    @objc func selectionDidChange(_ note: Notification) {
        guard
            ensureSelectionIsAllowed(),
            let pdfView = pdfView,
            let selection = pdfView.currentSelection,
            let locator = currentLocation,
            let text = selection.string,
            let page = selection.pages.first
        else {
            editingActions.selection = nil
            return
        }

        editingActions.selection = Selection(
            locator: locator.copy(text: { $0.highlight = text }),
            frame: pdfView.convert(selection.bounds(for: page), from: page)
                // Makes it slightly bigger to have more room when displaying a popover.
                .insetBy(dx: -8, dy: -8)
        )
    }

    /// From iOS 13 to 15, the Share menu action is impossible to remove without
    /// resorting to complex method swizzling in the subviews of ``PDFView``.
    /// (https://stackoverflow.com/a/61361294)
    ///
    /// To prevent users from copying the text, we simply disable all text
    /// selection in this case.
    private func ensureSelectionIsAllowed() -> Bool {
        guard !editingActions.canCopy else {
            return true
        }

        if #available(iOS 13, *) {
            if #available(iOS 16, *) {
                // Do nothing, as the issue is solved since iOS 16.
            } else {
                if let pdfView = pdfView, pdfView.currentSelection != nil {
                    pdfView.clearSelection()
                }
                return false
            }
        }
        return true
    }

    // MARK: - Navigator

    public var presentation: VisualNavigatorPresentation {
        VisualNavigatorPresentation(
            readingProgression: settings.readingProgression,
            scroll: settings.scroll,
            axis: settings.scrollAxis
        )
    }

    public var readingProgression: R2Shared.ReadingProgression {
        R2Shared.ReadingProgression(presentation.readingProgression)
    }

    public var currentLocation: Locator? {
        currentPosition?.copy(text: { [weak self] in
            /// Adds some context for bookmarking
            if let page = self?.pdfView?.currentPage {
                $0 = .init(highlight: String(page.string?.prefix(280) ?? ""))
            }
        })
    }

    public func go(to locator: Locator, animated: Bool, completion: @escaping () -> Void) -> Bool {
        go(to: locator, isJump: true, completion: completion)
    }

    public func go(to link: Link, animated: Bool, completion: @escaping () -> Void) -> Bool {
        go(to: link, pageNumber: nil, isJump: true, completion: completion)
    }

    public func goForward(animated: Bool, completion: @escaping () -> Void) -> Bool {
        if let pdfView = pdfView, pdfView.canGoToNextPage {
            pdfView.goToNextPage(nil)
            DispatchQueue.main.async(execute: completion)
            return true
        }

        let nextIndex = (currentResourceIndex ?? -1) + 1
        guard publication.readingOrder.indices.contains(nextIndex),
              let nextPosition = publication.positionsByReadingOrder[nextIndex].first
        else {
            return false
        }
        return go(to: nextPosition, animated: animated, completion: completion)
    }

    public func goBackward(animated: Bool, completion: @escaping () -> Void) -> Bool {
        if let pdfView = pdfView, pdfView.canGoToPreviousPage {
            pdfView.goToPreviousPage(nil)
            DispatchQueue.main.async(execute: completion)
            return true
        }

        let previousIndex = (currentResourceIndex ?? 0) - 1
        guard publication.readingOrder.indices.contains(previousIndex),
              let previousPosition = publication.positionsByReadingOrder[previousIndex].first
        else {
            return false
        }
        return go(to: previousPosition, animated: animated, completion: completion)
    }
}

extension PDFNavigatorViewController: PDFViewDelegate {
    public func pdfViewWillClick(onLink sender: PDFView, with url: URL) {
        log(.debug, "Click URL: \(url)")

        let url = url.addingSchemeIfMissing("http")
        delegate?.navigator(self, presentExternalURL: url)
    }

    public func pdfViewParentViewController() -> UIViewController {
        self
    }
}

extension PDFNavigatorViewController: EditingActionsControllerDelegate {
    func editingActionsDidPreventCopy(_ editingActions: EditingActionsController) {
        delegate?.navigator(self, presentError: .copyForbidden)
    }

    func editingActions(_ editingActions: EditingActionsController, shouldShowMenuForSelection selection: Selection) -> Bool {
        delegate?.navigator(self, shouldShowMenuForSelection: selection) ?? true
    }

    func editingActions(_ editingActions: EditingActionsController, canPerformAction action: EditingAction, for selection: Selection) -> Bool {
        delegate?.navigator(self, canPerformAction: action, for: selection) ?? true
    }
}

extension PDFNavigatorViewController: UIGestureRecognizerDelegate {
    public func gestureRecognizer(_ gestureRecognizer: UIGestureRecognizer, shouldRecognizeSimultaneouslyWith otherGestureRecognizer: UIGestureRecognizer) -> Bool {
        true
    }
}

private extension Axis {
    var displayDirection: PDFDisplayDirection {
        switch self {
        case .vertical: return .vertical
        case .horizontal: return .horizontal
        }
    }
}<|MERGE_RESOLUTION|>--- conflicted
+++ resolved
@@ -75,11 +75,7 @@
 
     private let server: HTTPServer?
     private let publicationEndpoint: HTTPServerEndpoint?
-<<<<<<< HEAD
-    private let publicationBaseURL: HTTPURL
-=======
-    private var publicationBaseURL: URL!
->>>>>>> c85d5d8e
+    private var publicationBaseURL: HTTPURL!
 
     public init(
         publication: Publication,
@@ -94,12 +90,7 @@
 
         let uuidEndpoint: HTTPServerEndpoint = UUID().uuidString
         let publicationEndpoint: HTTPServerEndpoint?
-<<<<<<< HEAD
-        let baseURL: HTTPURL
-        if let url = publication.baseURL {
-=======
         if publication.baseURL != nil {
->>>>>>> c85d5d8e
             publicationEndpoint = nil
         } else {
             publicationEndpoint = uuidEndpoint
@@ -109,10 +100,6 @@
         self.initialLocation = initialLocation
         server = httpServer
         self.publicationEndpoint = publicationEndpoint
-<<<<<<< HEAD
-        publicationBaseURL = baseURL
-=======
->>>>>>> c85d5d8e
         self.config = config
         self.delegate = delegate
         editingActions = EditingActionsController(
@@ -128,8 +115,6 @@
 
         super.init(nibName: nil, bundle: nil)
 
-<<<<<<< HEAD
-=======
         if let url = publication.baseURL {
             publicationBaseURL = url
         } else {
@@ -147,43 +132,6 @@
             )
         }
 
-        postInit()
-    }
-
-    @available(*, deprecated, message: "See the 2.5.0 migration guide to migrate the HTTP server")
-    public init(
-        publication: Publication,
-        initialLocation: Locator? = nil,
-        editingActions: [EditingAction] = EditingAction.defaultActions
-    ) {
-        precondition(!publication.isRestricted, "The provided publication is restricted. Check that any DRM was properly unlocked using a Content Protection.")
-        guard let baseURL = publication.baseURL else {
-            preconditionFailure("No base URL provided for the publication. Add it to the HTTP server.")
-        }
-
-        self.publication = publication
-        self.initialLocation = initialLocation
-        server = nil
-        publicationEndpoint = nil
-        publicationBaseURL = URL(string: baseURL.absoluteString.addingSuffix("/"))!
-        config = Configuration(editingActions: editingActions)
-        self.editingActions = EditingActionsController(actions: editingActions, publication: publication)
-
-        settings = PDFSettings(
-            preferences: config.preferences,
-            defaults: config.defaults,
-            metadata: publication.metadata
-        )
-
-        super.init(nibName: nil, bundle: nil)
-
-        postInit()
-    }
-
-    private func postInit() {
-        publicationBaseURL = URL(string: publicationBaseURL.absoluteString.addingSuffix("/"))!
-
->>>>>>> c85d5d8e
         editingActions.delegate = self
 
         // Wraps the PDF factories of publication services to return the currently opened document
@@ -392,7 +340,7 @@
     }
 
     /// Override to customize the PDFDocumentView.
-    @available(*, unavailable, message: "Override `PDFNavigatorDelegate` instead")
+    @available(*, unavailable, message: "Override the PDFNavigatorDelegate instead")
     open func setupPDFView() {}
 
     @objc private func didTap(_ gesture: UITapGestureRecognizer) {
