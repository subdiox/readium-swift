<<<<<<< HEAD

# r2-testapp-swift dependencies
github "onevcat/Kingfisher" == 4.10.1
github "jdg/MBProgressHUD" ~> 1.1.0
github "stephencelis/SQLite.swift" == 0.11.5
github "readium/r2-shared-swift" "develop"
github "readium/r2-streamer-swift" "develop"
github "readium/r2-navigator-swift" "develop"
github "readium/readium-opds-swift" "develop"


# The following sub-dependencies are required only if the Readium 2 dependencies are integrated using submodules, instead of Carthage.

# r2-streamer-swift dependencies
=======
github "readium/r2-shared-swift" == 1.2.8
github "readium/r2-streamer-swift" == 1.0.8
github "readium/r2-navigator-swift" == 1.0.7
github "readium/readium-opds-swift" == 1.0.5
github "weichsel/ZIPFoundation" == 0.9.8
github "onevcat/Kingfisher" == 4.10.1
github "jdg/MBProgressHUD"
github "stephencelis/SQLite.swift" == 0.11.5
github "tadija/AEXML" == 4.3.3
github "swisspol/GCDWebServer" == 3.5.2
github "krzyzanowskim/CryptoSwift" == 0.15.0
>>>>>>> d3f7dfbe
github "cezheng/Fuzi" == 2.2.1
github "dexman/Minizip"
github "krzyzanowskim/CryptoSwift" == 0.15.0
github "swisspol/GCDWebServer" == 3.5.2
github "tadija/AEXML" == 4.3.3

# r2-opds-swift dependencies
#github "cezheng/Fuzi" == 2.2.1

# r2-lcp-swift dependencies
#github "krzyzanowskim/CryptoSwift" == 0.15.0
#github "stephencelis/SQLite.swift" == 0.11.5
github "weichsel/ZIPFoundation" == 0.9.8<|MERGE_RESOLUTION|>--- conflicted
+++ resolved
@@ -1,23 +1,8 @@
-<<<<<<< HEAD
-
 # r2-testapp-swift dependencies
-github "onevcat/Kingfisher" == 4.10.1
-github "jdg/MBProgressHUD" ~> 1.1.0
-github "stephencelis/SQLite.swift" == 0.11.5
-github "readium/r2-shared-swift" "develop"
-github "readium/r2-streamer-swift" "develop"
-github "readium/r2-navigator-swift" "develop"
-github "readium/readium-opds-swift" "develop"
-
-
-# The following sub-dependencies are required only if the Readium 2 dependencies are integrated using submodules, instead of Carthage.
-
-# r2-streamer-swift dependencies
-=======
-github "readium/r2-shared-swift" == 1.2.8
-github "readium/r2-streamer-swift" == 1.0.8
-github "readium/r2-navigator-swift" == 1.0.7
-github "readium/readium-opds-swift" == 1.0.5
+github "readium/r2-shared-swift" == 1.2.9
+github "readium/r2-streamer-swift" == 1.0.9
+github "readium/r2-navigator-swift" == 1.0.8
+github "readium/readium-opds-swift" == 1.0.6
 github "weichsel/ZIPFoundation" == 0.9.8
 github "onevcat/Kingfisher" == 4.10.1
 github "jdg/MBProgressHUD"
@@ -25,17 +10,5 @@
 github "tadija/AEXML" == 4.3.3
 github "swisspol/GCDWebServer" == 3.5.2
 github "krzyzanowskim/CryptoSwift" == 0.15.0
->>>>>>> d3f7dfbe
 github "cezheng/Fuzi" == 2.2.1
-github "dexman/Minizip"
-github "krzyzanowskim/CryptoSwift" == 0.15.0
-github "swisspol/GCDWebServer" == 3.5.2
-github "tadija/AEXML" == 4.3.3
-
-# r2-opds-swift dependencies
-#github "cezheng/Fuzi" == 2.2.1
-
-# r2-lcp-swift dependencies
-#github "krzyzanowskim/CryptoSwift" == 0.15.0
-#github "stephencelis/SQLite.swift" == 0.11.5
-github "weichsel/ZIPFoundation" == 0.9.8+github "dexman/Minizip"