//
//  Publication+Deprecated.swift
//  r2-shared-swift
//
//  Created by Mickaël Menu on 13.03.19.
//
//  Copyright 2019 Readium Foundation. All rights reserved.
//  Use of this source code is governed by a BSD-style license which is detailed
//  in the LICENSE file present in the project repository where this source code is maintained.
//

import Foundation

@available(*, deprecated, renamed: "Publication")
public typealias WebPublication = Publication

extension Publication {
    
    @available(*, deprecated, renamed: "init(manifest:)")
    public convenience init() {
        self.init(manifest: Manifest(metadata: Metadata(title: "")))
    }
    
    @available(*, deprecated, renamed: "init(format:formatVersion:manifest:)")
    public convenience init(format: Format = .unknown, formatVersion: String? = nil, positionListFactory: @escaping (Publication) -> [Locator] = { _ in [] }, context: [String] = [], metadata: Metadata, links: [Link] = [], readingOrder: [Link] = [], resources: [Link] = [], tableOfContents: [Link] = [], otherCollections: [String: [PublicationCollection]] = [:]) {
        self.init(
            manifest: Manifest(context: context, metadata: metadata, links: links, readingOrder: readingOrder, resources: resources, tableOfContents: tableOfContents, subcollections: otherCollections),
            format: format,
            formatVersion: formatVersion
        )
    }
    
    @available(*, deprecated, renamed: "formatVersion")
    public var version: Double {
        guard let versionString = formatVersion,
            let version = Double(versionString) else
        {
            return 0
        }
        return version
    }

    /// Factory used to build lazily the `positionList`.
    /// By default, a parser will set this to parse the `positionList` from the publication. But the host app might want to overwrite this with a custom closure to implement for example a cache mechanism.
    @available(*, unavailable, message: "Implement `PositionsService` instead")
    public var positionListFactory: (Publication) -> [Locator] { { _ in [] } }
    
    @available(*, deprecated, renamed: "baseURL")
    public var baseUrl: URL? { return baseURL }
    
    @available(*, unavailable, message: "This is not used anymore, don't set it")
    public var updatedDate: Date { Date() }
    
    @available(*, deprecated, message: "Check the publication's type using `format` instead")
    public var internalData: [String: String] {
        // The code in the testapp used to check a property in `publication.internalData["type"]` to know which kind of publication this is.
        // To avoid breaking any app, we reproduce this value here:
        return [
            "type": {
                switch format {
                case .epub:
                    return "epub"
                case .cbz:
                    return "cbz"
                case .pdf:
                    return "pdf"
                default:
                    return "unknown"
                }
            }()
        ]
    }
    
    @available(*, unavailable, renamed: "json")
    public var manifestCanonical: String { jsonManifest.flatMap { String(data: $0, encoding: .utf8) } ?? "" }
    
    @available(*, deprecated, renamed: "init(json:)")
    public static func parse(pubDict: [String: Any]) throws -> Publication {
        return try Publication(json: pubDict, normalizeHref: { $0 })
    }

    @available(*, deprecated, renamed: "positions")
    public var positionList: [Locator] { positions }
    
    @available(*, deprecated, renamed: "positionsByResource")
    public var positionListByResource: [String: [Locator]] { positionsByResource }
    
    @available(*, deprecated, renamed: "subcollections")
    public var otherCollections: [String: [PublicationCollection]] { subcollections }
    
    @available(*, deprecated, renamed: "link(withHREF:)")
    public func resource(withRelativePath path: String) -> Link? {
        return link(withHREF: path)
    }
    
    @available(*, deprecated, renamed: "link(withHREF:)")
    public func resource(withHref href: String) -> Link? {
        return link(withHREF: href)
    }
    
    @available(*, deprecated, message: "Use `setSelfLink` instead")
    public func addSelfLink(endpoint: String, for baseURL: URL) {
        let manifestURL = baseURL.appendingPathComponent("\(endpoint)/manifest.json")
        setSelfLink(href: manifestURL.absoluteString)
    }
    
    @available(*, unavailable, message: "`Publication` is now immutable")
    func setCollectionLinks(_ links: [Link], forRole role: String) {}
<<<<<<< HEAD
    
    @available(*, deprecated, renamed: "link(withHREF:)")
    public func link(withHref href: String) -> Link? {
        return link(withHREF: href)
    }
    
    @available(*, deprecated, message: "This will be removed in a future version")
    public func link(where predicate: (Link) -> Bool) -> Link? {
        return (resources + readingOrder + links).first(where: predicate)
    }
    
    @available(*, unavailable, message: "Use `link.url(relativeTo: publication.baseURL)` instead")
    public func uriTo(link: Link?) -> URL? {
        return link?.url(relativeTo: baseURL)
    }
    
    @available(*, deprecated, message: "Use `link.url(relativeTo: publication.baseURL)` instead")
    public func url(to link: Link?) -> URL? {
        return link?.url(relativeTo: baseURL)
    }
    
    @available(*, deprecated, message: "Use `link.url(relativeTo: publication.baseURL)` instead")
    public func url(to href: String?) -> URL? {
        return href.flatMap { link(withHREF: $0)?.url(relativeTo: baseURL) }
    }
=======
>>>>>>> c959c267

}

extension Publication {
    
    @available(*, deprecated, renamed: "listOfAudioClips")
    public var listOfAudioFiles: [Link] { listOfAudioClips }
    
    @available(*, deprecated, renamed: "listOfVideoClips")
    public var listOfVideos: [Link] { listOfVideoClips }
    
}

@available(*, deprecated, renamed: "LocalizedString")
public typealias MultilangString = LocalizedString

extension LocalizedString {
    
    @available(*, deprecated, message: "Get with the property `string`")
    public var singleString: String? {
        string.isEmpty ? nil : string
    }
    
    @available(*, deprecated, message: "Get with `string(forLanguageCode:)`")
    public var multiString: [String: String] {
        guard case .localized(let strings) = self else {
            return [:]
        }
        return strings
    }
    
    @available(*, deprecated, renamed: "LocalizedString.localized")
    public init() {
        self = .localized([:])
    }

}

extension Metadata {
    
    @available(*, deprecated, renamed: "type")
    public var rdfType: String? { type }

    @available(*, deprecated, renamed: "localizedTitle")
    public var multilangTitle: LocalizedString { localizedTitle }

    @available(*, deprecated, renamed: "localizedSubtitle")
    public var multilangSubtitle: LocalizedString? { localizedSubtitle }

    @available(*, unavailable, message: "Not used anymore, you can store the rights in `otherMetadata[\"rights\"]` if necessary")
    public var rights: String? { nil }
    
    @available(*, unavailable, message: "Not used anymore, you can store the source in `otherMetadata[\"source\"]` if necessary")
    public var source: String? { nil }
    
    @available(*, deprecated, renamed: "init(title:)")
    public init() {
        self.init(title: "")
    }
    
    @available(*, deprecated, message: "Use `localizedTitle.string(forLanguageCode:)` instead")
    public func titleForLang(_ lang: String) -> String? {
        return localizedTitle.string(forLanguageCode: lang)
    }
    
    @available(*, deprecated, message: "Use `localizedSubtitle.string(forLanguageCode:)` instead")
    public func subtitleForLang(_ lang: String) -> String? {
        return localizedSubtitle?.string(forLanguageCode: lang)
    }
    
    @available(*, deprecated, renamed: "init(json:)")
    public static func parse(metadataDict: [String: Any]) throws -> Metadata {
        return try Metadata(json: metadataDict, normalizeHref: { $0 })
    }
    
    @available(*, deprecated, renamed: "presentation")
    public var rendition: EPUBRendition { presentation }
    
}

extension PublicationCollection {
    
    @available(*, deprecated, renamed: "subcollections")
    public var otherCollections: [String: [PublicationCollection]] { subcollections }
    
}

extension Contributor {
    
    @available(*, deprecated, renamed: "localizedName")
    public var multilangName: LocalizedString { localizedName }

    @available(*, deprecated, renamed: "init(name:)")
    public init() {
        self.init(name: "")
    }
    
    @available(*, deprecated, renamed: "init(json:)")
    public static func parse(_ cDict: [String: Any]) throws -> Contributor {
        return try Contributor(json: cDict, normalizeHref: { $0 })
    }
    
    @available(*, deprecated, message: "Use `[Contributor](json:)` instead")
    public static func parse(contributors: Any) throws -> [Contributor] {
        return [Contributor](json: contributors, normalizeHref: { $0 })
    }
    
}

extension Subject {
    
    @available(*, deprecated, renamed: "init(name:)")
    public init() {
        self.init(name: "")
    }
    
}

extension Link {
    
    @available(*, deprecated, renamed: "type")
    public var typeLink: String? { type }
    
    @available(*, deprecated, renamed: "rels")
    public var rel: [String] { rels }
    
    @available(*, deprecated, renamed: "href")
    public var absoluteHref: String? { href }
    
    @available(*, deprecated, renamed: "init(href:)")
    public init() {
        self.init(href: "")
    }
    
    @available(*, deprecated, renamed: "init(json:)")
    static public func parse(linkDict: [String: Any]) throws -> Link {
        return try Link(json: linkDict, normalizeHref: { $0 })
    }
    
    @available(*, unavailable, message: "The media overlay API was only half implemented and will be refactored later")
    public var mediaOverlays: MediaOverlays { MediaOverlays() }
    
}

extension Properties {

    @available(*, deprecated, renamed: "Presentation.Orientation")
    public typealias Orientation = Presentation.Orientation
    
    @available(*, deprecated, renamed: "Presentation.Page")
    public typealias Page = Presentation.Page
    
    @available(*, deprecated, renamed: "indirectAcquisitions")
    public var indirectAcquisition: [OPDSAcquisition] {
        indirectAcquisitions
    }
    
    @available(*, unavailable, message: "The media overlay API was only half implemented and will be refactored later")
    public var mediaOverlay: String? { nil }
    
    @available(*, unavailable, message: "`Properties` is now immutable")
    mutating func setProperty<T: RawRepresentable>(_ value: T?, forKey key: String) {}
    
    @available(*, unavailable, message: "`Properties` is now immutable")
    mutating func setProperty<T: Collection>(_ value: T?, forKey key: String) {}

}

extension Presentation {
    
    @available(*, deprecated, renamed: "EPUBLayout")
    public typealias Layout = EPUBLayout
    
}

@available(*, deprecated, renamed: "OPDSPrice")
public typealias Price = OPDSPrice

@available(*, deprecated, renamed: "OPDSAcquisition")
public typealias IndirectAcquisition = OPDSAcquisition

extension OPDSAcquisition {

    @available(*, deprecated, renamed: "type")
    public var typeAcquisition: String { type }
    
    @available(*, deprecated, renamed: "children")
    public var child: [OPDSAcquisition] { children }
    
}

@available(*, deprecated, renamed: "ContentLayout")
public typealias ContentLayoutStyle = ContentLayout

@available(*, deprecated, renamed: "Presentation")
public typealias EPUBRendition = Presentation

@available(*, deprecated, renamed: "Encryption")
public typealias EPUBEncryption = Encryption

@available(*, deprecated, renamed: "Locator.Locations")
public typealias Locations = Locator.Locations

@available(*, deprecated, renamed: "Locator.Text")
public typealias LocatorText = Locator.Text

@available(*, deprecated, message: "Use your own Bookmark model in your app, this one is not used by Readium 2 anymore")
public class Bookmark {
    public var id: Int64?
    public var bookID: Int = 0
    public var publicationID: String
    public var resourceIndex: Int
    public var locator: Locator
    public var creationDate: Date
    
    public init(id: Int64? = nil, publicationID: String, resourceIndex: Int, locator: Locator, creationDate: Date = Date()) {
        self.id = id
        self.publicationID = publicationID
        self.resourceIndex = resourceIndex
        self.locator = locator
        self.creationDate = creationDate
    }
    
    public convenience init(bookID: Int, publicationID: String, resourceIndex: Int, resourceHref: String, resourceType: String, resourceTitle: String, location: Locations, locatorText: LocatorText, creationDate: Date = Date(), id: Int64? = nil) {
        self.init(
            id: id,
            publicationID: publicationID,
            resourceIndex: resourceIndex,
            locator: Locator(
                href: resourceHref,
                type: resourceType,
                title: resourceTitle,
                locations: location,
                text: locatorText
            ),
            creationDate: creationDate
        )
    }
    
    public var resourceHref: String { return locator.href }
    public var resourceType: String { return locator.type }
    public var resourceTitle: String { return locator.title ?? "" }
    public var location: Locations { return locator.locations }
    public var locations: Locations? { return locator.locations }
    public var locatorText: LocatorText { return locator.text }
    
}<|MERGE_RESOLUTION|>--- conflicted
+++ resolved
@@ -72,7 +72,7 @@
     }
     
     @available(*, unavailable, renamed: "json")
-    public var manifestCanonical: String { jsonManifest.flatMap { String(data: $0, encoding: .utf8) } ?? "" }
+    public var manifestCanonical: String { jsonManifest ?? "" }
     
     @available(*, deprecated, renamed: "init(json:)")
     public static func parse(pubDict: [String: Any]) throws -> Publication {
@@ -106,7 +106,6 @@
     
     @available(*, unavailable, message: "`Publication` is now immutable")
     func setCollectionLinks(_ links: [Link], forRole role: String) {}
-<<<<<<< HEAD
     
     @available(*, deprecated, renamed: "link(withHREF:)")
     public func link(withHref href: String) -> Link? {
@@ -132,8 +131,6 @@
     public func url(to href: String?) -> URL? {
         return href.flatMap { link(withHREF: $0)?.url(relativeTo: baseURL) }
     }
-=======
->>>>>>> c959c267
 
 }
 
