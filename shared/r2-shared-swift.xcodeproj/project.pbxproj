// !$*UTF8*$!
{
	archiveVersion = 1;
	classes = {
	};
	objectVersion = 46;
	objects = {

/* Begin PBXBuildFile section */
		57470F7E20ED0D1A000CDCA3 /* DownloadSession.swift in Sources */ = {isa = PBXBuildFile; fileRef = 57470F7D20ED0D1A000CDCA3 /* DownloadSession.swift */; };
		CA16A8592232C2A800E66255 /* Contributor.swift in Sources */ = {isa = PBXBuildFile; fileRef = CA16A8582232C2A800E66255 /* Contributor.swift */; };
		CA16A85B2232C4E600E66255 /* LocalizedString.swift in Sources */ = {isa = PBXBuildFile; fileRef = CA16A85A2232C4E600E66255 /* LocalizedString.swift */; };
		CA16A8602232D1B800E66255 /* LocalizedStringTests.swift in Sources */ = {isa = PBXBuildFile; fileRef = CA16A85F2232D1B800E66255 /* LocalizedStringTests.swift */; };
		CA16A8622232D5F200E66255 /* ContributorTests.swift in Sources */ = {isa = PBXBuildFile; fileRef = CA16A8612232D5F200E66255 /* ContributorTests.swift */; };
		CA16A8642232DA2000E66255 /* Locator.swift in Sources */ = {isa = PBXBuildFile; fileRef = 0318F709221DD4CA004E5114 /* Locator.swift */; };
		CA16A86C2232EF3700E66255 /* Asserts.swift in Sources */ = {isa = PBXBuildFile; fileRef = CA16A86B2232EF3700E66255 /* Asserts.swift */; };
		CA16A86E2232F7AC00E66255 /* LinkTests.swift in Sources */ = {isa = PBXBuildFile; fileRef = CA16A86D2232F7AC00E66255 /* LinkTests.swift */; };
		CA16A8702232F7CD00E66255 /* Link.swift in Sources */ = {isa = PBXBuildFile; fileRef = CA16A86F2232F7CD00E66255 /* Link.swift */; };
		CA16A8722232FBBB00E66255 /* Properties.swift in Sources */ = {isa = PBXBuildFile; fileRef = CA16A8712232FBBB00E66255 /* Properties.swift */; };
		CA16A8742233004A00E66255 /* PropertiesTests.swift in Sources */ = {isa = PBXBuildFile; fileRef = CA16A8732233004A00E66255 /* PropertiesTests.swift */; };
		CA16A8762233065F00E66255 /* JSONToolkit.swift in Sources */ = {isa = PBXBuildFile; fileRef = CA16A8752233065F00E66255 /* JSONToolkit.swift */; };
		CA16A87C2233BA4800E66255 /* EPUBRenditionTests.swift in Sources */ = {isa = PBXBuildFile; fileRef = CA16A87B2233BA4800E66255 /* EPUBRenditionTests.swift */; };
		CA16A87E2233BD5B00E66255 /* Encryption.swift in Sources */ = {isa = PBXBuildFile; fileRef = CA16A87D2233BD5B00E66255 /* Encryption.swift */; };
		CA16A8802233BE6900E66255 /* EncryptionTests.swift in Sources */ = {isa = PBXBuildFile; fileRef = CA16A87F2233BE6900E66255 /* EncryptionTests.swift */; };
		CA16A8822233FE3200E66255 /* Metadata.swift in Sources */ = {isa = PBXBuildFile; fileRef = CA16A8812233FE3200E66255 /* Metadata.swift */; };
		CA16A8862234021500E66255 /* MetadataTests.swift in Sources */ = {isa = PBXBuildFile; fileRef = CA16A8852234021400E66255 /* MetadataTests.swift */; };
		CA2006512225A1F300E6B3BD /* Observable.swift in Sources */ = {isa = PBXBuildFile; fileRef = CA2006502225A1F300E6B3BD /* Observable.swift */; };
		CA2AE320221C1DCB008BD18F /* Logger.swift in Sources */ = {isa = PBXBuildFile; fileRef = CA2AE31D221C1DCB008BD18F /* Logger.swift */; };
		CA2AE321221C1DCB008BD18F /* LoggerStub.swift in Sources */ = {isa = PBXBuildFile; fileRef = CA2AE31E221C1DCB008BD18F /* LoggerStub.swift */; };
		CA2AE322221C1DCB008BD18F /* Loggable.swift in Sources */ = {isa = PBXBuildFile; fileRef = CA2AE31F221C1DCB008BD18F /* Loggable.swift */; };
		CA40C07A21FF25F80069A50E /* JSON.swift in Sources */ = {isa = PBXBuildFile; fileRef = CA40C07921FF25F80069A50E /* JSON.swift */; };
		CA9A40D1221B0AA200531EA1 /* Either.swift in Sources */ = {isa = PBXBuildFile; fileRef = CA9A40D0221B0AA200531EA1 /* Either.swift */; };
		CABBB2E52237ADEB004EB039 /* Feed.swift in Sources */ = {isa = PBXBuildFile; fileRef = F3B1879F1FA33D4D00BB46BF /* Feed.swift */; };
		CABBB2E62237ADEB004EB039 /* OpdsMetadata.swift in Sources */ = {isa = PBXBuildFile; fileRef = F3B187A31FA33E1D00BB46BF /* OpdsMetadata.swift */; };
		CABBB2E72237ADEB004EB039 /* Facet.swift in Sources */ = {isa = PBXBuildFile; fileRef = F3B187A11FA33DFA00BB46BF /* Facet.swift */; };
		CABBB2E82237ADEB004EB039 /* Group.swift in Sources */ = {isa = PBXBuildFile; fileRef = F3B187A51FA33E4900BB46BF /* Group.swift */; };
		CABBB2F02237BEDF004EB039 /* EPUBRendition.swift in Sources */ = {isa = PBXBuildFile; fileRef = CABBB2EF2237BEDF004EB039 /* EPUBRendition.swift */; };
		CABBB2F42237BF42004EB039 /* OPDSPriceTests.swift in Sources */ = {isa = PBXBuildFile; fileRef = CABBB2F32237BF42004EB039 /* OPDSPriceTests.swift */; };
		CABBB2F62237BF61004EB039 /* OPDSPrice.swift in Sources */ = {isa = PBXBuildFile; fileRef = CABBB2F52237BF61004EB039 /* OPDSPrice.swift */; };
		CABBB2F82237C99E004EB039 /* OPDSAcquisition.swift in Sources */ = {isa = PBXBuildFile; fileRef = CABBB2F72237C99E004EB039 /* OPDSAcquisition.swift */; };
		CABBB2FA2237CA94004EB039 /* OPDSAcquisitionTests.swift in Sources */ = {isa = PBXBuildFile; fileRef = CABBB2F92237CA94004EB039 /* OPDSAcquisitionTests.swift */; };
		CABBB2FC22394450004EB039 /* ContentLayoutStyle.swift in Sources */ = {isa = PBXBuildFile; fileRef = CABBB2FB22394450004EB039 /* ContentLayoutStyle.swift */; };
		CABEB3DC2215698600090B6C /* Deferred.swift in Sources */ = {isa = PBXBuildFile; fileRef = CABEB3DB2215698600090B6C /* Deferred.swift */; };
		CAC34F0A221C61BD002C452E /* DRM.swift in Sources */ = {isa = PBXBuildFile; fileRef = CAC34F06221C61BD002C452E /* DRM.swift */; };
		CAC34F0C221C61BD002C452E /* Deprecated.swift in Sources */ = {isa = PBXBuildFile; fileRef = CAC34F08221C61BD002C452E /* Deprecated.swift */; };
<<<<<<< HEAD
		CACD75DE22365780004F20CA /* WPPublication.swift in Sources */ = {isa = PBXBuildFile; fileRef = CACD75DD22365780004F20CA /* WPPublication.swift */; };
		CACD75E0223657AD004F20CA /* WPPublicationTests.swift in Sources */ = {isa = PBXBuildFile; fileRef = CACD75DF223657AD004F20CA /* WPPublicationTests.swift */; };
		CACD75E22236A0B7004F20CA /* Subject.swift in Sources */ = {isa = PBXBuildFile; fileRef = CACD75E12236A0B6004F20CA /* Subject.swift */; };
		CACD75E42236A0F0004F20CA /* SubjectTests.swift in Sources */ = {isa = PBXBuildFile; fileRef = CACD75E32236A0F0004F20CA /* SubjectTests.swift */; };
		CACD75F32236B0A5004F20CA /* WPSubcollection.swift in Sources */ = {isa = PBXBuildFile; fileRef = CACD75F22236B0A5004F20CA /* WPSubcollection.swift */; };
		CACD75F52236B2AF004F20CA /* WPSubcollectionTests.swift in Sources */ = {isa = PBXBuildFile; fileRef = CACD75F42236B2AF004F20CA /* WPSubcollectionTests.swift */; };
		CAF4EAD52237ABBA00A17DA1 /* Publication.swift in Sources */ = {isa = PBXBuildFile; fileRef = F3E7D40A1F4EC69100DF166D /* Publication.swift */; };
		CAF4EAD92237ABBE00A17DA1 /* MetadataItem.swift in Sources */ = {isa = PBXBuildFile; fileRef = F3E7D4071F4EC69100DF166D /* MetadataItem.swift */; };
		CAF4EAE42237ABC700A17DA1 /* MediaOverlayNode.swift in Sources */ = {isa = PBXBuildFile; fileRef = F3E7D4041F4EC69100DF166D /* MediaOverlayNode.swift */; };
		CAF4EAE52237ABC700A17DA1 /* MediaOverlays.swift in Sources */ = {isa = PBXBuildFile; fileRef = F3E7D4051F4EC69100DF166D /* MediaOverlays.swift */; };
		CAF4EAE72237AD6000A17DA1 /* UserProperties.swift in Sources */ = {isa = PBXBuildFile; fileRef = AEF39DF220E3895200A560F3 /* UserProperties.swift */; };
=======
		F3B187A01FA33D4D00BB46BF /* Feed.swift in Sources */ = {isa = PBXBuildFile; fileRef = F3B1879F1FA33D4D00BB46BF /* Feed.swift */; };
		F3B187A21FA33DFA00BB46BF /* Facet.swift in Sources */ = {isa = PBXBuildFile; fileRef = F3B187A11FA33DFA00BB46BF /* Facet.swift */; };
		F3B187A41FA33E1D00BB46BF /* OpdsMetadata.swift in Sources */ = {isa = PBXBuildFile; fileRef = F3B187A31FA33E1D00BB46BF /* OpdsMetadata.swift */; };
		F3B187A61FA33E4900BB46BF /* Group.swift in Sources */ = {isa = PBXBuildFile; fileRef = F3B187A51FA33E4900BB46BF /* Group.swift */; };
>>>>>>> 1e236291
		F3E7D3F91F4EBE2100DF166D /* r2-shared-swift.h in Headers */ = {isa = PBXBuildFile; fileRef = F3E7D3F71F4EBE2100DF166D /* r2-shared-swift.h */; settings = {ATTRIBUTES = (Public, ); }; };
		F3E7D4191F4EC69100DF166D /* RootFile.swift in Sources */ = {isa = PBXBuildFile; fileRef = F3E7D40C1F4EC69100DF166D /* RootFile.swift */; };
		F3E7D4231F4ECB3D00DF166D /* Date+ISO8601.swift in Sources */ = {isa = PBXBuildFile; fileRef = F3E7D4221F4ECB3D00DF166D /* Date+ISO8601.swift */; };
/* End PBXBuildFile section */

/* Begin PBXContainerItemProxy section */
		CA6161F021FB257700D2CFE3 /* PBXContainerItemProxy */ = {
			isa = PBXContainerItemProxy;
			containerPortal = F3E7D3EB1F4EBE2100DF166D /* Project object */;
			proxyType = 1;
			remoteGlobalIDString = F3E7D3F31F4EBE2100DF166D;
			remoteInfo = "r2-shared-swift";
		};
/* End PBXContainerItemProxy section */

/* Begin PBXCopyFilesBuildPhase section */
		CA6161FA21FB2B0B00D2CFE3 /* Copy Frameworks */ = {
			isa = PBXCopyFilesBuildPhase;
			buildActionMask = 2147483647;
			dstPath = "";
			dstSubfolderSpec = 10;
			files = (
			);
			name = "Copy Frameworks";
			runOnlyForDeploymentPostprocessing = 0;
		};
/* End PBXCopyFilesBuildPhase section */

/* Begin PBXFileReference section */
		0318F709221DD4CA004E5114 /* Locator.swift */ = {isa = PBXFileReference; fileEncoding = 4; lastKnownFileType = sourcecode.swift; path = Locator.swift; sourceTree = "<group>"; };
		57470F7D20ED0D1A000CDCA3 /* DownloadSession.swift */ = {isa = PBXFileReference; fileEncoding = 4; lastKnownFileType = sourcecode.swift; path = DownloadSession.swift; sourceTree = "<group>"; };
		AEF39DF220E3895200A560F3 /* UserProperties.swift */ = {isa = PBXFileReference; lastKnownFileType = sourcecode.swift; path = UserProperties.swift; sourceTree = "<group>"; };
		CA16A8582232C2A800E66255 /* Contributor.swift */ = {isa = PBXFileReference; lastKnownFileType = sourcecode.swift; path = Contributor.swift; sourceTree = "<group>"; };
		CA16A85A2232C4E600E66255 /* LocalizedString.swift */ = {isa = PBXFileReference; lastKnownFileType = sourcecode.swift; path = LocalizedString.swift; sourceTree = "<group>"; };
		CA16A85F2232D1B800E66255 /* LocalizedStringTests.swift */ = {isa = PBXFileReference; lastKnownFileType = sourcecode.swift; path = LocalizedStringTests.swift; sourceTree = "<group>"; };
		CA16A8612232D5F200E66255 /* ContributorTests.swift */ = {isa = PBXFileReference; lastKnownFileType = sourcecode.swift; path = ContributorTests.swift; sourceTree = "<group>"; };
		CA16A86B2232EF3700E66255 /* Asserts.swift */ = {isa = PBXFileReference; lastKnownFileType = sourcecode.swift; path = Asserts.swift; sourceTree = "<group>"; };
		CA16A86D2232F7AC00E66255 /* LinkTests.swift */ = {isa = PBXFileReference; lastKnownFileType = sourcecode.swift; path = LinkTests.swift; sourceTree = "<group>"; };
		CA16A86F2232F7CD00E66255 /* Link.swift */ = {isa = PBXFileReference; lastKnownFileType = sourcecode.swift; path = Link.swift; sourceTree = "<group>"; };
		CA16A8712232FBBB00E66255 /* Properties.swift */ = {isa = PBXFileReference; lastKnownFileType = sourcecode.swift; path = Properties.swift; sourceTree = "<group>"; };
		CA16A8732233004A00E66255 /* PropertiesTests.swift */ = {isa = PBXFileReference; lastKnownFileType = sourcecode.swift; path = PropertiesTests.swift; sourceTree = "<group>"; };
		CA16A8752233065F00E66255 /* JSONToolkit.swift */ = {isa = PBXFileReference; lastKnownFileType = sourcecode.swift; path = JSONToolkit.swift; sourceTree = "<group>"; };
		CA16A87B2233BA4800E66255 /* EPUBRenditionTests.swift */ = {isa = PBXFileReference; lastKnownFileType = sourcecode.swift; path = EPUBRenditionTests.swift; sourceTree = "<group>"; };
		CA16A87D2233BD5B00E66255 /* Encryption.swift */ = {isa = PBXFileReference; lastKnownFileType = sourcecode.swift; path = Encryption.swift; sourceTree = "<group>"; };
		CA16A87F2233BE6900E66255 /* EncryptionTests.swift */ = {isa = PBXFileReference; lastKnownFileType = sourcecode.swift; path = EncryptionTests.swift; sourceTree = "<group>"; };
		CA16A8812233FE3200E66255 /* Metadata.swift */ = {isa = PBXFileReference; lastKnownFileType = sourcecode.swift; path = Metadata.swift; sourceTree = "<group>"; };
		CA16A8852234021400E66255 /* MetadataTests.swift */ = {isa = PBXFileReference; lastKnownFileType = sourcecode.swift; path = MetadataTests.swift; sourceTree = "<group>"; };
		CA2006502225A1F300E6B3BD /* Observable.swift */ = {isa = PBXFileReference; lastKnownFileType = sourcecode.swift; path = Observable.swift; sourceTree = "<group>"; };
		CA2AE31D221C1DCB008BD18F /* Logger.swift */ = {isa = PBXFileReference; fileEncoding = 4; lastKnownFileType = sourcecode.swift; path = Logger.swift; sourceTree = "<group>"; };
		CA2AE31E221C1DCB008BD18F /* LoggerStub.swift */ = {isa = PBXFileReference; fileEncoding = 4; lastKnownFileType = sourcecode.swift; path = LoggerStub.swift; sourceTree = "<group>"; };
		CA2AE31F221C1DCB008BD18F /* Loggable.swift */ = {isa = PBXFileReference; fileEncoding = 4; lastKnownFileType = sourcecode.swift; path = Loggable.swift; sourceTree = "<group>"; };
		CA40C07921FF25F80069A50E /* JSON.swift */ = {isa = PBXFileReference; lastKnownFileType = sourcecode.swift; path = JSON.swift; sourceTree = "<group>"; };
		CA6161EA21FB257700D2CFE3 /* r2-shared-swiftTests.xctest */ = {isa = PBXFileReference; explicitFileType = wrapper.cfbundle; includeInIndex = 0; path = "r2-shared-swiftTests.xctest"; sourceTree = BUILT_PRODUCTS_DIR; };
		CA6161EE21FB257700D2CFE3 /* Info.plist */ = {isa = PBXFileReference; lastKnownFileType = text.plist.xml; path = Info.plist; sourceTree = "<group>"; };
		CA6161F621FB273B00D2CFE3 /* PublicationTests.swift */ = {isa = PBXFileReference; lastKnownFileType = sourcecode.swift; path = PublicationTests.swift; sourceTree = "<group>"; };
		CA9A40D0221B0AA200531EA1 /* Either.swift */ = {isa = PBXFileReference; lastKnownFileType = sourcecode.swift; path = Either.swift; sourceTree = "<group>"; };
		CABBB2EF2237BEDF004EB039 /* EPUBRendition.swift */ = {isa = PBXFileReference; lastKnownFileType = sourcecode.swift; path = EPUBRendition.swift; sourceTree = "<group>"; };
		CABBB2F32237BF42004EB039 /* OPDSPriceTests.swift */ = {isa = PBXFileReference; lastKnownFileType = sourcecode.swift; path = OPDSPriceTests.swift; sourceTree = "<group>"; };
		CABBB2F52237BF61004EB039 /* OPDSPrice.swift */ = {isa = PBXFileReference; lastKnownFileType = sourcecode.swift; path = OPDSPrice.swift; sourceTree = "<group>"; };
		CABBB2F72237C99E004EB039 /* OPDSAcquisition.swift */ = {isa = PBXFileReference; lastKnownFileType = sourcecode.swift; path = OPDSAcquisition.swift; sourceTree = "<group>"; };
		CABBB2F92237CA94004EB039 /* OPDSAcquisitionTests.swift */ = {isa = PBXFileReference; lastKnownFileType = sourcecode.swift; path = OPDSAcquisitionTests.swift; sourceTree = "<group>"; };
		CABBB2FB22394450004EB039 /* ContentLayoutStyle.swift */ = {isa = PBXFileReference; lastKnownFileType = sourcecode.swift; path = ContentLayoutStyle.swift; sourceTree = "<group>"; };
		CABEB3DB2215698600090B6C /* Deferred.swift */ = {isa = PBXFileReference; fileEncoding = 4; lastKnownFileType = sourcecode.swift; path = Deferred.swift; sourceTree = "<group>"; };
		CAC34F06221C61BD002C452E /* DRM.swift */ = {isa = PBXFileReference; fileEncoding = 4; lastKnownFileType = sourcecode.swift; path = DRM.swift; sourceTree = "<group>"; };
		CAC34F08221C61BD002C452E /* Deprecated.swift */ = {isa = PBXFileReference; fileEncoding = 4; lastKnownFileType = sourcecode.swift; path = Deprecated.swift; sourceTree = "<group>"; };
<<<<<<< HEAD
		CACD75DD22365780004F20CA /* WPPublication.swift */ = {isa = PBXFileReference; lastKnownFileType = sourcecode.swift; path = WPPublication.swift; sourceTree = "<group>"; };
		CACD75DF223657AD004F20CA /* WPPublicationTests.swift */ = {isa = PBXFileReference; lastKnownFileType = sourcecode.swift; path = WPPublicationTests.swift; sourceTree = "<group>"; };
		CACD75E12236A0B6004F20CA /* Subject.swift */ = {isa = PBXFileReference; lastKnownFileType = sourcecode.swift; path = Subject.swift; sourceTree = "<group>"; };
		CACD75E32236A0F0004F20CA /* SubjectTests.swift */ = {isa = PBXFileReference; lastKnownFileType = sourcecode.swift; path = SubjectTests.swift; sourceTree = "<group>"; };
		CACD75F22236B0A5004F20CA /* WPSubcollection.swift */ = {isa = PBXFileReference; lastKnownFileType = sourcecode.swift; path = WPSubcollection.swift; sourceTree = "<group>"; };
		CACD75F42236B2AF004F20CA /* WPSubcollectionTests.swift */ = {isa = PBXFileReference; lastKnownFileType = sourcecode.swift; path = WPSubcollectionTests.swift; sourceTree = "<group>"; };
		CAD67D83220E210F00496BFF /* ZIPFoundation.framework */ = {isa = PBXFileReference; lastKnownFileType = wrapper.framework; name = ZIPFoundation.framework; path = "../r2-lcp-swift/Carthage/Build/iOS/ZIPFoundation.framework"; sourceTree = "<group>"; };
		CAD67D85220E210F00496BFF /* CryptoSwift.framework */ = {isa = PBXFileReference; lastKnownFileType = wrapper.framework; name = CryptoSwift.framework; path = "../r2-lcp-swift/Carthage/Build/iOS/CryptoSwift.framework"; sourceTree = "<group>"; };
		CAD67D87220E217600496BFF /* R2LCPClient.framework */ = {isa = PBXFileReference; explicitFileType = wrapper.framework; path = R2LCPClient.framework; sourceTree = BUILT_PRODUCTS_DIR; };
		CAD67D89220E219F00496BFF /* R2Shared.framework */ = {isa = PBXFileReference; lastKnownFileType = wrapper.framework; name = R2Shared.framework; path = "../r2-lcp-swift/Carthage/Build/iOS/R2Shared.framework"; sourceTree = "<group>"; };
		CAD67D8B220E219F00496BFF /* SQLite.framework */ = {isa = PBXFileReference; lastKnownFileType = wrapper.framework; name = SQLite.framework; path = "../r2-lcp-swift/Carthage/Build/iOS/SQLite.framework"; sourceTree = "<group>"; };
		CAD67D8D220E219F00496BFF /* SwiftyJSON.framework */ = {isa = PBXFileReference; lastKnownFileType = wrapper.framework; name = SwiftyJSON.framework; path = "../r2-lcp-swift/Carthage/Build/iOS/SwiftyJSON.framework"; sourceTree = "<group>"; };
=======
>>>>>>> 1e236291
		F3B1879F1FA33D4D00BB46BF /* Feed.swift */ = {isa = PBXFileReference; lastKnownFileType = sourcecode.swift; path = Feed.swift; sourceTree = "<group>"; };
		F3B187A11FA33DFA00BB46BF /* Facet.swift */ = {isa = PBXFileReference; lastKnownFileType = sourcecode.swift; path = Facet.swift; sourceTree = "<group>"; };
		F3B187A31FA33E1D00BB46BF /* OpdsMetadata.swift */ = {isa = PBXFileReference; lastKnownFileType = sourcecode.swift; path = OpdsMetadata.swift; sourceTree = "<group>"; };
		F3B187A51FA33E4900BB46BF /* Group.swift */ = {isa = PBXFileReference; lastKnownFileType = sourcecode.swift; path = Group.swift; sourceTree = "<group>"; };
		F3E7D3F41F4EBE2100DF166D /* R2Shared.framework */ = {isa = PBXFileReference; explicitFileType = wrapper.framework; includeInIndex = 0; path = R2Shared.framework; sourceTree = BUILT_PRODUCTS_DIR; };
		F3E7D3F71F4EBE2100DF166D /* r2-shared-swift.h */ = {isa = PBXFileReference; lastKnownFileType = sourcecode.c.h; path = "r2-shared-swift.h"; sourceTree = "<group>"; };
		F3E7D3F81F4EBE2100DF166D /* Info.plist */ = {isa = PBXFileReference; lastKnownFileType = text.plist.xml; path = Info.plist; sourceTree = "<group>"; };
		F3E7D4041F4EC69100DF166D /* MediaOverlayNode.swift */ = {isa = PBXFileReference; fileEncoding = 4; lastKnownFileType = sourcecode.swift; path = MediaOverlayNode.swift; sourceTree = "<group>"; };
		F3E7D4051F4EC69100DF166D /* MediaOverlays.swift */ = {isa = PBXFileReference; fileEncoding = 4; lastKnownFileType = sourcecode.swift; path = MediaOverlays.swift; sourceTree = "<group>"; };
		F3E7D4071F4EC69100DF166D /* MetadataItem.swift */ = {isa = PBXFileReference; fileEncoding = 4; lastKnownFileType = sourcecode.swift; path = MetadataItem.swift; sourceTree = "<group>"; };
		F3E7D40A1F4EC69100DF166D /* Publication.swift */ = {isa = PBXFileReference; fileEncoding = 4; lastKnownFileType = sourcecode.swift; path = Publication.swift; sourceTree = "<group>"; };
		F3E7D40C1F4EC69100DF166D /* RootFile.swift */ = {isa = PBXFileReference; fileEncoding = 4; lastKnownFileType = sourcecode.swift; path = RootFile.swift; sourceTree = "<group>"; };
		F3E7D4221F4ECB3D00DF166D /* Date+ISO8601.swift */ = {isa = PBXFileReference; fileEncoding = 4; lastKnownFileType = sourcecode.swift; path = "Date+ISO8601.swift"; sourceTree = "<group>"; };
/* End PBXFileReference section */

/* Begin PBXFrameworksBuildPhase section */
		CA6161E721FB257700D2CFE3 /* Frameworks */ = {
			isa = PBXFrameworksBuildPhase;
			buildActionMask = 2147483647;
			files = (
			);
			runOnlyForDeploymentPostprocessing = 0;
		};
		F3E7D3F01F4EBE2100DF166D /* Frameworks */ = {
			isa = PBXFrameworksBuildPhase;
			buildActionMask = 2147483647;
			files = (
			);
			runOnlyForDeploymentPostprocessing = 0;
		};
/* End PBXFrameworksBuildPhase section */

/* Begin PBXGroup section */
		57470F7F20ED0D25000CDCA3 /* Toolkit */ = {
			isa = PBXGroup;
			children = (
				F3E7D4221F4ECB3D00DF166D /* Date+ISO8601.swift */,
				CABEB3DB2215698600090B6C /* Deferred.swift */,
				CA2006502225A1F300E6B3BD /* Observable.swift */,
				CA9A40D0221B0AA200531EA1 /* Either.swift */,
				57470F7D20ED0D1A000CDCA3 /* DownloadSession.swift */,
			);
			path = Toolkit;
			sourceTree = "<group>";
		};
		CA16A8572232C27F00E66255 /* Publication */ = {
			isa = PBXGroup;
			children = (
				CA16A8752233065F00E66255 /* JSONToolkit.swift */,
				CACD75DD22365780004F20CA /* WPPublication.swift */,
				CACD75F22236B0A5004F20CA /* WPSubcollection.swift */,
				CA16A85A2232C4E600E66255 /* LocalizedString.swift */,
				CABBB2EA2237B103004EB039 /* Metadata */,
				CABBB2E92237B0BD004EB039 /* Link */,
			);
			path = Publication;
			sourceTree = "<group>";
		};
		CA16A85E2232D19500E66255 /* Publication */ = {
			isa = PBXGroup;
			children = (
				CACD75DF223657AD004F20CA /* WPPublicationTests.swift */,
				CACD75F42236B2AF004F20CA /* WPSubcollectionTests.swift */,
				CA16A85F2232D1B800E66255 /* LocalizedStringTests.swift */,
				CABBB2EB2237B135004EB039 /* Metadata */,
				CABBB2EC2237B13A004EB039 /* Link */,
			);
			path = Publication;
			sourceTree = "<group>";
		};
		CA2AE31C221C1DCB008BD18F /* Logger */ = {
			isa = PBXGroup;
			children = (
				CA2AE31D221C1DCB008BD18F /* Logger.swift */,
				CA2AE31E221C1DCB008BD18F /* LoggerStub.swift */,
				CA2AE31F221C1DCB008BD18F /* Loggable.swift */,
			);
			path = Logger;
			sourceTree = "<group>";
		};
		CA6161EB21FB257700D2CFE3 /* r2-shared-swiftTests */ = {
			isa = PBXGroup;
			children = (
				CA40C07921FF25F80069A50E /* JSON.swift */,
				CA16A85E2232D19500E66255 /* Publication */,
				CA6161F521FB26FA00D2CFE3 /* PublicationOld */,
				CA6161EE21FB257700D2CFE3 /* Info.plist */,
				CA16A86B2232EF3700E66255 /* Asserts.swift */,
			);
			path = "r2-shared-swiftTests";
			sourceTree = "<group>";
		};
		CA6161F521FB26FA00D2CFE3 /* PublicationOld */ = {
			isa = PBXGroup;
			children = (
				CA6161F621FB273B00D2CFE3 /* PublicationTests.swift */,
			);
			path = PublicationOld;
			sourceTree = "<group>";
		};
		CABBB2E92237B0BD004EB039 /* Link */ = {
			isa = PBXGroup;
			children = (
				CA16A86F2232F7CD00E66255 /* Link.swift */,
				CA16A8712232FBBB00E66255 /* Properties.swift */,
				CA16A87D2233BD5B00E66255 /* Encryption.swift */,
				CABBB2EE2237BE3F004EB039 /* OPDS */,
			);
			path = Link;
			sourceTree = "<group>";
		};
		CABBB2EA2237B103004EB039 /* Metadata */ = {
			isa = PBXGroup;
			children = (
				CA16A8812233FE3200E66255 /* Metadata.swift */,
				CA16A8582232C2A800E66255 /* Contributor.swift */,
				CACD75E12236A0B6004F20CA /* Subject.swift */,
				CABBB2FB22394450004EB039 /* ContentLayoutStyle.swift */,
				CABBB2EF2237BEDF004EB039 /* EPUBRendition.swift */,
			);
			path = Metadata;
			sourceTree = "<group>";
		};
		CABBB2EB2237B135004EB039 /* Metadata */ = {
			isa = PBXGroup;
			children = (
				CA16A8852234021400E66255 /* MetadataTests.swift */,
				CA16A8612232D5F200E66255 /* ContributorTests.swift */,
				CACD75E32236A0F0004F20CA /* SubjectTests.swift */,
				CA16A87B2233BA4800E66255 /* EPUBRenditionTests.swift */,
			);
			path = Metadata;
			sourceTree = "<group>";
		};
		CABBB2EC2237B13A004EB039 /* Link */ = {
			isa = PBXGroup;
			children = (
				CA16A86D2232F7AC00E66255 /* LinkTests.swift */,
				CA16A8732233004A00E66255 /* PropertiesTests.swift */,
				CA16A87F2233BE6900E66255 /* EncryptionTests.swift */,
				CABBB2F22237BF33004EB039 /* OPDS */,
			);
			path = Link;
			sourceTree = "<group>";
		};
		CABBB2EE2237BE3F004EB039 /* OPDS */ = {
			isa = PBXGroup;
			children = (
				CABBB2F52237BF61004EB039 /* OPDSPrice.swift */,
				CABBB2F72237C99E004EB039 /* OPDSAcquisition.swift */,
			);
			path = OPDS;
			sourceTree = "<group>";
		};
		CABBB2F22237BF33004EB039 /* OPDS */ = {
			isa = PBXGroup;
			children = (
				CABBB2F32237BF42004EB039 /* OPDSPriceTests.swift */,
				CABBB2F92237CA94004EB039 /* OPDSAcquisitionTests.swift */,
			);
			path = OPDS;
			sourceTree = "<group>";
		};
		CAC34F04221C61BD002C452E /* DRM */ = {
			isa = PBXGroup;
			children = (
				CAC34F06221C61BD002C452E /* DRM.swift */,
				CAC34F08221C61BD002C452E /* Deprecated.swift */,
			);
			path = DRM;
			sourceTree = "<group>";
		};
		F3B1879E1FA33D3700BB46BF /* OPDS */ = {
			isa = PBXGroup;
			children = (
				F3B1879F1FA33D4D00BB46BF /* Feed.swift */,
				F3B187A31FA33E1D00BB46BF /* OpdsMetadata.swift */,
				F3B187A11FA33DFA00BB46BF /* Facet.swift */,
				F3B187A51FA33E4900BB46BF /* Group.swift */,
			);
			path = OPDS;
			sourceTree = "<group>";
		};
		F3E7D3EA1F4EBE2100DF166D = {
			isa = PBXGroup;
			children = (
				F3E7D3F61F4EBE2100DF166D /* r2-shared-swift */,
				CA6161EB21FB257700D2CFE3 /* r2-shared-swiftTests */,
				F3E7D3F51F4EBE2100DF166D /* Products */,
				F3E7D41F1F4ECA9800DF166D /* Frameworks */,
			);
			sourceTree = "<group>";
		};
		F3E7D3F51F4EBE2100DF166D /* Products */ = {
			isa = PBXGroup;
			children = (
				F3E7D3F41F4EBE2100DF166D /* R2Shared.framework */,
				CA6161EA21FB257700D2CFE3 /* r2-shared-swiftTests.xctest */,
			);
			name = Products;
			sourceTree = "<group>";
		};
		F3E7D3F61F4EBE2100DF166D /* r2-shared-swift */ = {
			isa = PBXGroup;
			children = (
				F3E7D3F71F4EBE2100DF166D /* r2-shared-swift.h */,
				F3E7D3F81F4EBE2100DF166D /* Info.plist */,
				F3E7D40C1F4EC69100DF166D /* RootFile.swift */,
				CA16A8572232C27F00E66255 /* Publication */,
				CAC34F04221C61BD002C452E /* DRM */,
				CA2AE31C221C1DCB008BD18F /* Logger */,
				57470F7F20ED0D25000CDCA3 /* Toolkit */,
				F3E7D41B1F4EC69C00DF166D /* Publication */,
				F3B1879E1FA33D3700BB46BF /* OPDS */,
			);
			path = "r2-shared-swift";
			sourceTree = "<group>";
		};
		F3E7D41B1F4EC69C00DF166D /* Publication */ = {
			isa = PBXGroup;
			children = (
				0318F709221DD4CA004E5114 /* Locator.swift */,
				F3E7D40A1F4EC69100DF166D /* Publication.swift */,
				AEF39DF220E3895200A560F3 /* UserProperties.swift */,
				F3E7D41C1F4EC6B300DF166D /* Metadata */,
				F3E7D41E1F4EC6CC00DF166D /* MediaOverlays */,
			);
			name = Publication;
			sourceTree = "<group>";
		};
		F3E7D41C1F4EC6B300DF166D /* Metadata */ = {
			isa = PBXGroup;
			children = (
				F3E7D4071F4EC69100DF166D /* MetadataItem.swift */,
			);
			name = Metadata;
			sourceTree = "<group>";
		};
		F3E7D41E1F4EC6CC00DF166D /* MediaOverlays */ = {
			isa = PBXGroup;
			children = (
				F3E7D4041F4EC69100DF166D /* MediaOverlayNode.swift */,
				F3E7D4051F4EC69100DF166D /* MediaOverlays.swift */,
			);
			name = MediaOverlays;
			sourceTree = "<group>";
		};
		F3E7D41F1F4ECA9800DF166D /* Frameworks */ = {
			isa = PBXGroup;
			children = (
			);
			name = Frameworks;
			sourceTree = "<group>";
		};
/* End PBXGroup section */

/* Begin PBXHeadersBuildPhase section */
		F3E7D3F11F4EBE2100DF166D /* Headers */ = {
			isa = PBXHeadersBuildPhase;
			buildActionMask = 2147483647;
			files = (
				F3E7D3F91F4EBE2100DF166D /* r2-shared-swift.h in Headers */,
			);
			runOnlyForDeploymentPostprocessing = 0;
		};
/* End PBXHeadersBuildPhase section */

/* Begin PBXNativeTarget section */
		CA6161E921FB257700D2CFE3 /* r2-shared-swiftTests */ = {
			isa = PBXNativeTarget;
			buildConfigurationList = CA6161F421FB257700D2CFE3 /* Build configuration list for PBXNativeTarget "r2-shared-swiftTests" */;
			buildPhases = (
				CA6161E621FB257700D2CFE3 /* Sources */,
				CA6161E721FB257700D2CFE3 /* Frameworks */,
				CA6161E821FB257700D2CFE3 /* Resources */,
				CA6161FA21FB2B0B00D2CFE3 /* Copy Frameworks */,
			);
			buildRules = (
			);
			dependencies = (
				CA6161F121FB257700D2CFE3 /* PBXTargetDependency */,
			);
			name = "r2-shared-swiftTests";
			productName = "r2-shared-swiftTests";
			productReference = CA6161EA21FB257700D2CFE3 /* r2-shared-swiftTests.xctest */;
			productType = "com.apple.product-type.bundle.unit-test";
		};
		F3E7D3F31F4EBE2100DF166D /* r2-shared-swift */ = {
			isa = PBXNativeTarget;
			buildConfigurationList = F3E7D3FC1F4EBE2100DF166D /* Build configuration list for PBXNativeTarget "r2-shared-swift" */;
			buildPhases = (
				F3E7D3EF1F4EBE2100DF166D /* Sources */,
				F3E7D3F01F4EBE2100DF166D /* Frameworks */,
				F3E7D3F11F4EBE2100DF166D /* Headers */,
				F3E7D3F21F4EBE2100DF166D /* Resources */,
			);
			buildRules = (
			);
			dependencies = (
			);
			name = "r2-shared-swift";
			productName = "r2-shared-swift";
			productReference = F3E7D3F41F4EBE2100DF166D /* R2Shared.framework */;
			productType = "com.apple.product-type.framework";
		};
/* End PBXNativeTarget section */

/* Begin PBXProject section */
		F3E7D3EB1F4EBE2100DF166D /* Project object */ = {
			isa = PBXProject;
			attributes = {
				LastSwiftUpdateCheck = 0940;
				LastUpgradeCheck = 0930;
				ORGANIZATIONNAME = Readium;
				TargetAttributes = {
					CA6161E921FB257700D2CFE3 = {
						CreatedOnToolsVersion = 9.4.1;
						DevelopmentTeam = 327YA3JNGT;
						LastSwiftMigration = 0940;
						ProvisioningStyle = Automatic;
					};
					F3E7D3F31F4EBE2100DF166D = {
						CreatedOnToolsVersion = 8.3.3;
						LastSwiftMigration = 0930;
						ProvisioningStyle = Manual;
					};
				};
			};
			buildConfigurationList = F3E7D3EE1F4EBE2100DF166D /* Build configuration list for PBXProject "r2-shared-swift" */;
			compatibilityVersion = "Xcode 3.2";
			developmentRegion = English;
			hasScannedForEncodings = 0;
			knownRegions = (
				en,
			);
			mainGroup = F3E7D3EA1F4EBE2100DF166D;
			productRefGroup = F3E7D3F51F4EBE2100DF166D /* Products */;
			projectDirPath = "";
			projectRoot = "";
			targets = (
				F3E7D3F31F4EBE2100DF166D /* r2-shared-swift */,
				CA6161E921FB257700D2CFE3 /* r2-shared-swiftTests */,
			);
		};
/* End PBXProject section */

/* Begin PBXResourcesBuildPhase section */
		CA6161E821FB257700D2CFE3 /* Resources */ = {
			isa = PBXResourcesBuildPhase;
			buildActionMask = 2147483647;
			files = (
			);
			runOnlyForDeploymentPostprocessing = 0;
		};
		F3E7D3F21F4EBE2100DF166D /* Resources */ = {
			isa = PBXResourcesBuildPhase;
			buildActionMask = 2147483647;
			files = (
			);
			runOnlyForDeploymentPostprocessing = 0;
		};
/* End PBXResourcesBuildPhase section */

/* Begin PBXSourcesBuildPhase section */
		CA6161E621FB257700D2CFE3 /* Sources */ = {
			isa = PBXSourcesBuildPhase;
			buildActionMask = 2147483647;
			files = (
				CABBB2F42237BF42004EB039 /* OPDSPriceTests.swift in Sources */,
				CACD75E42236A0F0004F20CA /* SubjectTests.swift in Sources */,
				CA16A8742233004A00E66255 /* PropertiesTests.swift in Sources */,
				CA16A8802233BE6900E66255 /* EncryptionTests.swift in Sources */,
				CA40C07A21FF25F80069A50E /* JSON.swift in Sources */,
				CA16A86C2232EF3700E66255 /* Asserts.swift in Sources */,
				CA16A8602232D1B800E66255 /* LocalizedStringTests.swift in Sources */,
				CA16A8862234021500E66255 /* MetadataTests.swift in Sources */,
				CA16A86E2232F7AC00E66255 /* LinkTests.swift in Sources */,
				CA16A87C2233BA4800E66255 /* EPUBRenditionTests.swift in Sources */,
				CACD75F52236B2AF004F20CA /* WPSubcollectionTests.swift in Sources */,
				CA16A8622232D5F200E66255 /* ContributorTests.swift in Sources */,
				CACD75E0223657AD004F20CA /* WPPublicationTests.swift in Sources */,
				CABBB2FA2237CA94004EB039 /* OPDSAcquisitionTests.swift in Sources */,
			);
			runOnlyForDeploymentPostprocessing = 0;
		};
		F3E7D3EF1F4EBE2100DF166D /* Sources */ = {
			isa = PBXSourcesBuildPhase;
			buildActionMask = 2147483647;
			files = (
				F3E7D4231F4ECB3D00DF166D /* Date+ISO8601.swift in Sources */,
				CACD75E22236A0B7004F20CA /* Subject.swift in Sources */,
				CABBB2F02237BEDF004EB039 /* EPUBRendition.swift in Sources */,
				57470F7E20ED0D1A000CDCA3 /* DownloadSession.swift in Sources */,
				CA2AE320221C1DCB008BD18F /* Logger.swift in Sources */,
				CABBB2F82237C99E004EB039 /* OPDSAcquisition.swift in Sources */,
				CAF4EAE72237AD6000A17DA1 /* UserProperties.swift in Sources */,
				CA16A8702232F7CD00E66255 /* Link.swift in Sources */,
				F3E7D4191F4EC69100DF166D /* RootFile.swift in Sources */,
				CA16A85B2232C4E600E66255 /* LocalizedString.swift in Sources */,
				CABEB3DC2215698600090B6C /* Deferred.swift in Sources */,
				CA2006512225A1F300E6B3BD /* Observable.swift in Sources */,
				CA2AE321221C1DCB008BD18F /* LoggerStub.swift in Sources */,
				CA2AE322221C1DCB008BD18F /* Loggable.swift in Sources */,
				CA9A40D1221B0AA200531EA1 /* Either.swift in Sources */,
				CABBB2E62237ADEB004EB039 /* OpdsMetadata.swift in Sources */,
				CABBB2E82237ADEB004EB039 /* Group.swift in Sources */,
				CA16A87E2233BD5B00E66255 /* Encryption.swift in Sources */,
				CA16A8722232FBBB00E66255 /* Properties.swift in Sources */,
				CACD75F32236B0A5004F20CA /* WPSubcollection.swift in Sources */,
				CACD75DE22365780004F20CA /* WPPublication.swift in Sources */,
				CAF4EAE42237ABC700A17DA1 /* MediaOverlayNode.swift in Sources */,
				CAC34F0C221C61BD002C452E /* Deprecated.swift in Sources */,
				CA16A8642232DA2000E66255 /* Locator.swift in Sources */,
				CAF4EAD92237ABBE00A17DA1 /* MetadataItem.swift in Sources */,
				CABBB2E52237ADEB004EB039 /* Feed.swift in Sources */,
				CABBB2E72237ADEB004EB039 /* Facet.swift in Sources */,
				CA16A8822233FE3200E66255 /* Metadata.swift in Sources */,
				CAF4EAD52237ABBA00A17DA1 /* Publication.swift in Sources */,
				CAF4EAE52237ABC700A17DA1 /* MediaOverlays.swift in Sources */,
				CA16A8592232C2A800E66255 /* Contributor.swift in Sources */,
				CAC34F0A221C61BD002C452E /* DRM.swift in Sources */,
				CABBB2FC22394450004EB039 /* ContentLayoutStyle.swift in Sources */,
				CABBB2F62237BF61004EB039 /* OPDSPrice.swift in Sources */,
				CA16A8762233065F00E66255 /* JSONToolkit.swift in Sources */,
			);
			runOnlyForDeploymentPostprocessing = 0;
		};
/* End PBXSourcesBuildPhase section */

/* Begin PBXTargetDependency section */
		CA6161F121FB257700D2CFE3 /* PBXTargetDependency */ = {
			isa = PBXTargetDependency;
			target = F3E7D3F31F4EBE2100DF166D /* r2-shared-swift */;
			targetProxy = CA6161F021FB257700D2CFE3 /* PBXContainerItemProxy */;
		};
/* End PBXTargetDependency section */

/* Begin XCBuildConfiguration section */
		CA6161F221FB257700D2CFE3 /* Debug */ = {
			isa = XCBuildConfiguration;
			buildSettings = {
				CLANG_CXX_LANGUAGE_STANDARD = "gnu++14";
				CLANG_ENABLE_MODULES = YES;
				CLANG_ENABLE_OBJC_WEAK = YES;
				CLANG_WARN_UNGUARDED_AVAILABILITY = YES_AGGRESSIVE;
				CODE_SIGN_IDENTITY = "iPhone Developer";
				CODE_SIGN_STYLE = Automatic;
				DEVELOPMENT_TEAM = 327YA3JNGT;
				FRAMEWORK_SEARCH_PATHS = (
					"$(inherited)",
					"$(PROJECT_DIR)/Carthage/Build/iOS",
				);
				GCC_C_LANGUAGE_STANDARD = gnu11;
				INFOPLIST_FILE = "r2-shared-swiftTests/Info.plist";
				IPHONEOS_DEPLOYMENT_TARGET = 11.4;
				LD_RUNPATH_SEARCH_PATHS = "$(inherited) @executable_path/Frameworks @loader_path/Frameworks";
				PRODUCT_BUNDLE_IDENTIFIER = "org.readium.r2-shared-swiftTests";
				PRODUCT_NAME = "$(TARGET_NAME)";
				SWIFT_OPTIMIZATION_LEVEL = "-Onone";
				SWIFT_VERSION = 4.0;
				TARGETED_DEVICE_FAMILY = "1,2";
			};
			name = Debug;
		};
		CA6161F321FB257700D2CFE3 /* Release */ = {
			isa = XCBuildConfiguration;
			buildSettings = {
				CLANG_CXX_LANGUAGE_STANDARD = "gnu++14";
				CLANG_ENABLE_MODULES = YES;
				CLANG_ENABLE_OBJC_WEAK = YES;
				CLANG_WARN_UNGUARDED_AVAILABILITY = YES_AGGRESSIVE;
				CODE_SIGN_IDENTITY = "iPhone Developer";
				CODE_SIGN_STYLE = Automatic;
				DEVELOPMENT_TEAM = 327YA3JNGT;
				FRAMEWORK_SEARCH_PATHS = (
					"$(inherited)",
					"$(PROJECT_DIR)/Carthage/Build/iOS",
				);
				GCC_C_LANGUAGE_STANDARD = gnu11;
				INFOPLIST_FILE = "r2-shared-swiftTests/Info.plist";
				IPHONEOS_DEPLOYMENT_TARGET = 11.4;
				LD_RUNPATH_SEARCH_PATHS = "$(inherited) @executable_path/Frameworks @loader_path/Frameworks";
				PRODUCT_BUNDLE_IDENTIFIER = "org.readium.r2-shared-swiftTests";
				PRODUCT_NAME = "$(TARGET_NAME)";
				SWIFT_VERSION = 4.0;
				TARGETED_DEVICE_FAMILY = "1,2";
			};
			name = Release;
		};
		F3E7D3FA1F4EBE2100DF166D /* Debug */ = {
			isa = XCBuildConfiguration;
			buildSettings = {
				ALWAYS_SEARCH_USER_PATHS = NO;
				CLANG_ANALYZER_NONNULL = YES;
				CLANG_ANALYZER_NUMBER_OBJECT_CONVERSION = YES_AGGRESSIVE;
				CLANG_CXX_LANGUAGE_STANDARD = "gnu++0x";
				CLANG_CXX_LIBRARY = "libc++";
				CLANG_ENABLE_MODULES = YES;
				CLANG_ENABLE_OBJC_ARC = YES;
				CLANG_WARN_BLOCK_CAPTURE_AUTORELEASING = YES;
				CLANG_WARN_BOOL_CONVERSION = YES;
				CLANG_WARN_COMMA = YES;
				CLANG_WARN_CONSTANT_CONVERSION = YES;
				CLANG_WARN_DEPRECATED_OBJC_IMPLEMENTATIONS = YES;
				CLANG_WARN_DIRECT_OBJC_ISA_USAGE = YES_ERROR;
				CLANG_WARN_DOCUMENTATION_COMMENTS = YES;
				CLANG_WARN_EMPTY_BODY = YES;
				CLANG_WARN_ENUM_CONVERSION = YES;
				CLANG_WARN_INFINITE_RECURSION = YES;
				CLANG_WARN_INT_CONVERSION = YES;
				CLANG_WARN_NON_LITERAL_NULL_CONVERSION = YES;
				CLANG_WARN_OBJC_IMPLICIT_RETAIN_SELF = YES;
				CLANG_WARN_OBJC_LITERAL_CONVERSION = YES;
				CLANG_WARN_OBJC_ROOT_CLASS = YES_ERROR;
				CLANG_WARN_RANGE_LOOP_ANALYSIS = YES;
				CLANG_WARN_STRICT_PROTOTYPES = YES;
				CLANG_WARN_SUSPICIOUS_MOVE = YES;
				CLANG_WARN_UNREACHABLE_CODE = YES;
				CLANG_WARN__DUPLICATE_METHOD_MATCH = YES;
				"CODE_SIGN_IDENTITY[sdk=iphoneos*]" = "iPhone Developer";
				COPY_PHASE_STRIP = NO;
				CURRENT_PROJECT_VERSION = 1;
				DEBUG_INFORMATION_FORMAT = dwarf;
				ENABLE_STRICT_OBJC_MSGSEND = YES;
				ENABLE_TESTABILITY = YES;
				GCC_C_LANGUAGE_STANDARD = gnu99;
				GCC_DYNAMIC_NO_PIC = NO;
				GCC_NO_COMMON_BLOCKS = YES;
				GCC_OPTIMIZATION_LEVEL = 0;
				GCC_PREPROCESSOR_DEFINITIONS = (
					"DEBUG=1",
					"$(inherited)",
				);
				GCC_WARN_64_TO_32_BIT_CONVERSION = YES;
				GCC_WARN_ABOUT_RETURN_TYPE = YES_ERROR;
				GCC_WARN_UNDECLARED_SELECTOR = YES;
				GCC_WARN_UNINITIALIZED_AUTOS = YES_AGGRESSIVE;
				GCC_WARN_UNUSED_FUNCTION = YES;
				GCC_WARN_UNUSED_VARIABLE = YES;
				IPHONEOS_DEPLOYMENT_TARGET = 9.0;
				MTL_ENABLE_DEBUG_INFO = YES;
				ONLY_ACTIVE_ARCH = YES;
				SDKROOT = iphoneos;
				SWIFT_ACTIVE_COMPILATION_CONDITIONS = DEBUG;
				SWIFT_OPTIMIZATION_LEVEL = "-Onone";
				TARGETED_DEVICE_FAMILY = "1,2";
				VERSIONING_SYSTEM = "apple-generic";
				VERSION_INFO_PREFIX = "";
			};
			name = Debug;
		};
		F3E7D3FB1F4EBE2100DF166D /* Release */ = {
			isa = XCBuildConfiguration;
			buildSettings = {
				ALWAYS_SEARCH_USER_PATHS = NO;
				CLANG_ANALYZER_NONNULL = YES;
				CLANG_ANALYZER_NUMBER_OBJECT_CONVERSION = YES_AGGRESSIVE;
				CLANG_CXX_LANGUAGE_STANDARD = "gnu++0x";
				CLANG_CXX_LIBRARY = "libc++";
				CLANG_ENABLE_MODULES = YES;
				CLANG_ENABLE_OBJC_ARC = YES;
				CLANG_WARN_BLOCK_CAPTURE_AUTORELEASING = YES;
				CLANG_WARN_BOOL_CONVERSION = YES;
				CLANG_WARN_COMMA = YES;
				CLANG_WARN_CONSTANT_CONVERSION = YES;
				CLANG_WARN_DEPRECATED_OBJC_IMPLEMENTATIONS = YES;
				CLANG_WARN_DIRECT_OBJC_ISA_USAGE = YES_ERROR;
				CLANG_WARN_DOCUMENTATION_COMMENTS = YES;
				CLANG_WARN_EMPTY_BODY = YES;
				CLANG_WARN_ENUM_CONVERSION = YES;
				CLANG_WARN_INFINITE_RECURSION = YES;
				CLANG_WARN_INT_CONVERSION = YES;
				CLANG_WARN_NON_LITERAL_NULL_CONVERSION = YES;
				CLANG_WARN_OBJC_IMPLICIT_RETAIN_SELF = YES;
				CLANG_WARN_OBJC_LITERAL_CONVERSION = YES;
				CLANG_WARN_OBJC_ROOT_CLASS = YES_ERROR;
				CLANG_WARN_RANGE_LOOP_ANALYSIS = YES;
				CLANG_WARN_STRICT_PROTOTYPES = YES;
				CLANG_WARN_SUSPICIOUS_MOVE = YES;
				CLANG_WARN_UNREACHABLE_CODE = YES;
				CLANG_WARN__DUPLICATE_METHOD_MATCH = YES;
				"CODE_SIGN_IDENTITY[sdk=iphoneos*]" = "iPhone Developer";
				COPY_PHASE_STRIP = NO;
				CURRENT_PROJECT_VERSION = 1;
				DEBUG_INFORMATION_FORMAT = "dwarf-with-dsym";
				ENABLE_NS_ASSERTIONS = NO;
				ENABLE_STRICT_OBJC_MSGSEND = YES;
				GCC_C_LANGUAGE_STANDARD = gnu99;
				GCC_NO_COMMON_BLOCKS = YES;
				GCC_WARN_64_TO_32_BIT_CONVERSION = YES;
				GCC_WARN_ABOUT_RETURN_TYPE = YES_ERROR;
				GCC_WARN_UNDECLARED_SELECTOR = YES;
				GCC_WARN_UNINITIALIZED_AUTOS = YES_AGGRESSIVE;
				GCC_WARN_UNUSED_FUNCTION = YES;
				GCC_WARN_UNUSED_VARIABLE = YES;
				IPHONEOS_DEPLOYMENT_TARGET = 9.0;
				MTL_ENABLE_DEBUG_INFO = NO;
				SDKROOT = iphoneos;
				SWIFT_OPTIMIZATION_LEVEL = "-Owholemodule";
				TARGETED_DEVICE_FAMILY = "1,2";
				VALIDATE_PRODUCT = YES;
				VERSIONING_SYSTEM = "apple-generic";
				VERSION_INFO_PREFIX = "";
			};
			name = Release;
		};
		F3E7D3FD1F4EBE2100DF166D /* Debug */ = {
			isa = XCBuildConfiguration;
			buildSettings = {
				APPLICATION_EXTENSION_API_ONLY = NO;
				CLANG_ENABLE_CODE_COVERAGE = NO;
				CLANG_ENABLE_MODULES = YES;
				CODE_SIGN_IDENTITY = "";
				"CODE_SIGN_IDENTITY[sdk=iphoneos*]" = "";
				DEFINES_MODULE = YES;
				DEVELOPMENT_TEAM = "";
				DYLIB_COMPATIBILITY_VERSION = 1;
				DYLIB_CURRENT_VERSION = 1;
				DYLIB_INSTALL_NAME_BASE = "@rpath";
				FRAMEWORK_SEARCH_PATHS = (
					"$(inherited)",
					"$(PROJECT_DIR)/Carthage/Build/iOS",
				);
				INFOPLIST_FILE = "r2-shared-swift/Info.plist";
				INSTALL_PATH = "$(LOCAL_LIBRARY_DIR)/Frameworks";
				IPHONEOS_DEPLOYMENT_TARGET = 9.0;
				LD_RUNPATH_SEARCH_PATHS = "$(inherited) @executable_path/Frameworks";
				PRODUCT_BUNDLE_IDENTIFIER = "org.readium.r2-shared-swift";
				PRODUCT_NAME = R2Shared;
				PROVISIONING_PROFILE_SPECIFIER = "";
				SKIP_INSTALL = YES;
				SWIFT_OPTIMIZATION_LEVEL = "-Onone";
				SWIFT_SWIFT3_OBJC_INFERENCE = Default;
				SWIFT_VERSION = 4.2;
				TARGETED_DEVICE_FAMILY = "1,2";
			};
			name = Debug;
		};
		F3E7D3FE1F4EBE2100DF166D /* Release */ = {
			isa = XCBuildConfiguration;
			buildSettings = {
				APPLICATION_EXTENSION_API_ONLY = NO;
				CLANG_ENABLE_CODE_COVERAGE = NO;
				CLANG_ENABLE_MODULES = YES;
				CODE_SIGN_IDENTITY = "";
				"CODE_SIGN_IDENTITY[sdk=iphoneos*]" = "";
				DEFINES_MODULE = YES;
				DEVELOPMENT_TEAM = "";
				DYLIB_COMPATIBILITY_VERSION = 1;
				DYLIB_CURRENT_VERSION = 1;
				DYLIB_INSTALL_NAME_BASE = "@rpath";
				FRAMEWORK_SEARCH_PATHS = (
					"$(inherited)",
					"$(PROJECT_DIR)/Carthage/Build/iOS",
				);
				INFOPLIST_FILE = "r2-shared-swift/Info.plist";
				INSTALL_PATH = "$(LOCAL_LIBRARY_DIR)/Frameworks";
				IPHONEOS_DEPLOYMENT_TARGET = 9.0;
				LD_RUNPATH_SEARCH_PATHS = "$(inherited) @executable_path/Frameworks";
				PRODUCT_BUNDLE_IDENTIFIER = "org.readium.r2-shared-swift";
				PRODUCT_NAME = R2Shared;
				PROVISIONING_PROFILE_SPECIFIER = "";
				SKIP_INSTALL = YES;
				SWIFT_SWIFT3_OBJC_INFERENCE = Default;
				SWIFT_VERSION = 4.2;
				TARGETED_DEVICE_FAMILY = "1,2";
			};
			name = Release;
		};
/* End XCBuildConfiguration section */

/* Begin XCConfigurationList section */
		CA6161F421FB257700D2CFE3 /* Build configuration list for PBXNativeTarget "r2-shared-swiftTests" */ = {
			isa = XCConfigurationList;
			buildConfigurations = (
				CA6161F221FB257700D2CFE3 /* Debug */,
				CA6161F321FB257700D2CFE3 /* Release */,
			);
			defaultConfigurationIsVisible = 0;
			defaultConfigurationName = Release;
		};
		F3E7D3EE1F4EBE2100DF166D /* Build configuration list for PBXProject "r2-shared-swift" */ = {
			isa = XCConfigurationList;
			buildConfigurations = (
				F3E7D3FA1F4EBE2100DF166D /* Debug */,
				F3E7D3FB1F4EBE2100DF166D /* Release */,
			);
			defaultConfigurationIsVisible = 0;
			defaultConfigurationName = Release;
		};
		F3E7D3FC1F4EBE2100DF166D /* Build configuration list for PBXNativeTarget "r2-shared-swift" */ = {
			isa = XCConfigurationList;
			buildConfigurations = (
				F3E7D3FD1F4EBE2100DF166D /* Debug */,
				F3E7D3FE1F4EBE2100DF166D /* Release */,
			);
			defaultConfigurationIsVisible = 0;
			defaultConfigurationName = Release;
		};
/* End XCConfigurationList section */
	};
	rootObject = F3E7D3EB1F4EBE2100DF166D /* Project object */;
}<|MERGE_RESOLUTION|>--- conflicted
+++ resolved
@@ -43,7 +43,6 @@
 		CABEB3DC2215698600090B6C /* Deferred.swift in Sources */ = {isa = PBXBuildFile; fileRef = CABEB3DB2215698600090B6C /* Deferred.swift */; };
 		CAC34F0A221C61BD002C452E /* DRM.swift in Sources */ = {isa = PBXBuildFile; fileRef = CAC34F06221C61BD002C452E /* DRM.swift */; };
 		CAC34F0C221C61BD002C452E /* Deprecated.swift in Sources */ = {isa = PBXBuildFile; fileRef = CAC34F08221C61BD002C452E /* Deprecated.swift */; };
-<<<<<<< HEAD
 		CACD75DE22365780004F20CA /* WPPublication.swift in Sources */ = {isa = PBXBuildFile; fileRef = CACD75DD22365780004F20CA /* WPPublication.swift */; };
 		CACD75E0223657AD004F20CA /* WPPublicationTests.swift in Sources */ = {isa = PBXBuildFile; fileRef = CACD75DF223657AD004F20CA /* WPPublicationTests.swift */; };
 		CACD75E22236A0B7004F20CA /* Subject.swift in Sources */ = {isa = PBXBuildFile; fileRef = CACD75E12236A0B6004F20CA /* Subject.swift */; };
@@ -55,12 +54,10 @@
 		CAF4EAE42237ABC700A17DA1 /* MediaOverlayNode.swift in Sources */ = {isa = PBXBuildFile; fileRef = F3E7D4041F4EC69100DF166D /* MediaOverlayNode.swift */; };
 		CAF4EAE52237ABC700A17DA1 /* MediaOverlays.swift in Sources */ = {isa = PBXBuildFile; fileRef = F3E7D4051F4EC69100DF166D /* MediaOverlays.swift */; };
 		CAF4EAE72237AD6000A17DA1 /* UserProperties.swift in Sources */ = {isa = PBXBuildFile; fileRef = AEF39DF220E3895200A560F3 /* UserProperties.swift */; };
-=======
 		F3B187A01FA33D4D00BB46BF /* Feed.swift in Sources */ = {isa = PBXBuildFile; fileRef = F3B1879F1FA33D4D00BB46BF /* Feed.swift */; };
 		F3B187A21FA33DFA00BB46BF /* Facet.swift in Sources */ = {isa = PBXBuildFile; fileRef = F3B187A11FA33DFA00BB46BF /* Facet.swift */; };
 		F3B187A41FA33E1D00BB46BF /* OpdsMetadata.swift in Sources */ = {isa = PBXBuildFile; fileRef = F3B187A31FA33E1D00BB46BF /* OpdsMetadata.swift */; };
 		F3B187A61FA33E4900BB46BF /* Group.swift in Sources */ = {isa = PBXBuildFile; fileRef = F3B187A51FA33E4900BB46BF /* Group.swift */; };
->>>>>>> 1e236291
 		F3E7D3F91F4EBE2100DF166D /* r2-shared-swift.h in Headers */ = {isa = PBXBuildFile; fileRef = F3E7D3F71F4EBE2100DF166D /* r2-shared-swift.h */; settings = {ATTRIBUTES = (Public, ); }; };
 		F3E7D4191F4EC69100DF166D /* RootFile.swift in Sources */ = {isa = PBXBuildFile; fileRef = F3E7D40C1F4EC69100DF166D /* RootFile.swift */; };
 		F3E7D4231F4ECB3D00DF166D /* Date+ISO8601.swift in Sources */ = {isa = PBXBuildFile; fileRef = F3E7D4221F4ECB3D00DF166D /* Date+ISO8601.swift */; };
@@ -126,7 +123,6 @@
 		CABEB3DB2215698600090B6C /* Deferred.swift */ = {isa = PBXFileReference; fileEncoding = 4; lastKnownFileType = sourcecode.swift; path = Deferred.swift; sourceTree = "<group>"; };
 		CAC34F06221C61BD002C452E /* DRM.swift */ = {isa = PBXFileReference; fileEncoding = 4; lastKnownFileType = sourcecode.swift; path = DRM.swift; sourceTree = "<group>"; };
 		CAC34F08221C61BD002C452E /* Deprecated.swift */ = {isa = PBXFileReference; fileEncoding = 4; lastKnownFileType = sourcecode.swift; path = Deprecated.swift; sourceTree = "<group>"; };
-<<<<<<< HEAD
 		CACD75DD22365780004F20CA /* WPPublication.swift */ = {isa = PBXFileReference; lastKnownFileType = sourcecode.swift; path = WPPublication.swift; sourceTree = "<group>"; };
 		CACD75DF223657AD004F20CA /* WPPublicationTests.swift */ = {isa = PBXFileReference; lastKnownFileType = sourcecode.swift; path = WPPublicationTests.swift; sourceTree = "<group>"; };
 		CACD75E12236A0B6004F20CA /* Subject.swift */ = {isa = PBXFileReference; lastKnownFileType = sourcecode.swift; path = Subject.swift; sourceTree = "<group>"; };
@@ -139,8 +135,6 @@
 		CAD67D89220E219F00496BFF /* R2Shared.framework */ = {isa = PBXFileReference; lastKnownFileType = wrapper.framework; name = R2Shared.framework; path = "../r2-lcp-swift/Carthage/Build/iOS/R2Shared.framework"; sourceTree = "<group>"; };
 		CAD67D8B220E219F00496BFF /* SQLite.framework */ = {isa = PBXFileReference; lastKnownFileType = wrapper.framework; name = SQLite.framework; path = "../r2-lcp-swift/Carthage/Build/iOS/SQLite.framework"; sourceTree = "<group>"; };
 		CAD67D8D220E219F00496BFF /* SwiftyJSON.framework */ = {isa = PBXFileReference; lastKnownFileType = wrapper.framework; name = SwiftyJSON.framework; path = "../r2-lcp-swift/Carthage/Build/iOS/SwiftyJSON.framework"; sourceTree = "<group>"; };
-=======
->>>>>>> 1e236291
 		F3B1879F1FA33D4D00BB46BF /* Feed.swift */ = {isa = PBXFileReference; lastKnownFileType = sourcecode.swift; path = Feed.swift; sourceTree = "<group>"; };
 		F3B187A11FA33DFA00BB46BF /* Facet.swift */ = {isa = PBXFileReference; lastKnownFileType = sourcecode.swift; path = Facet.swift; sourceTree = "<group>"; };
 		F3B187A31FA33E1D00BB46BF /* OpdsMetadata.swift */ = {isa = PBXFileReference; lastKnownFileType = sourcecode.swift; path = OpdsMetadata.swift; sourceTree = "<group>"; };
