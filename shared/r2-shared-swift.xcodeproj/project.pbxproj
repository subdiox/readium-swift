// !$*UTF8*$!
{
	archiveVersion = 1;
	classes = {
	};
	objectVersion = 46;
	objects = {

/* Begin PBXBuildFile section */
		57470F7E20ED0D1A000CDCA3 /* DownloadSession.swift in Sources */ = {isa = PBXBuildFile; fileRef = 57470F7D20ED0D1A000CDCA3 /* DownloadSession.swift */; };
		CA16A8592232C2A800E66255 /* Contributor.swift in Sources */ = {isa = PBXBuildFile; fileRef = CA16A8582232C2A800E66255 /* Contributor.swift */; };
		CA16A85B2232C4E600E66255 /* LocalizedString.swift in Sources */ = {isa = PBXBuildFile; fileRef = CA16A85A2232C4E600E66255 /* LocalizedString.swift */; };
		CA16A8602232D1B800E66255 /* LocalizedStringTests.swift in Sources */ = {isa = PBXBuildFile; fileRef = CA16A85F2232D1B800E66255 /* LocalizedStringTests.swift */; };
		CA16A8622232D5F200E66255 /* ContributorTests.swift in Sources */ = {isa = PBXBuildFile; fileRef = CA16A8612232D5F200E66255 /* ContributorTests.swift */; };
		CA16A8642232DA2000E66255 /* Locator.swift in Sources */ = {isa = PBXBuildFile; fileRef = 0318F709221DD4CA004E5114 /* Locator.swift */; };
		CA16A86C2232EF3700E66255 /* Asserts.swift in Sources */ = {isa = PBXBuildFile; fileRef = CA16A86B2232EF3700E66255 /* Asserts.swift */; };
		CA16A86E2232F7AC00E66255 /* LinkTests.swift in Sources */ = {isa = PBXBuildFile; fileRef = CA16A86D2232F7AC00E66255 /* LinkTests.swift */; };
		CA16A8702232F7CD00E66255 /* Link.swift in Sources */ = {isa = PBXBuildFile; fileRef = CA16A86F2232F7CD00E66255 /* Link.swift */; };
		CA16A8722232FBBB00E66255 /* Properties.swift in Sources */ = {isa = PBXBuildFile; fileRef = CA16A8712232FBBB00E66255 /* Properties.swift */; };
		CA16A8742233004A00E66255 /* PropertiesTests.swift in Sources */ = {isa = PBXBuildFile; fileRef = CA16A8732233004A00E66255 /* PropertiesTests.swift */; };
		CA16A8762233065F00E66255 /* Publication+JSON.swift in Sources */ = {isa = PBXBuildFile; fileRef = CA16A8752233065F00E66255 /* Publication+JSON.swift */; };
		CA16A8802233BE6900E66255 /* EncryptionTests.swift in Sources */ = {isa = PBXBuildFile; fileRef = CA16A87F2233BE6900E66255 /* EncryptionTests.swift */; };
		CA16A8822233FE3200E66255 /* Metadata.swift in Sources */ = {isa = PBXBuildFile; fileRef = CA16A8812233FE3200E66255 /* Metadata.swift */; };
		CA16A8862234021500E66255 /* MetadataTests.swift in Sources */ = {isa = PBXBuildFile; fileRef = CA16A8852234021400E66255 /* MetadataTests.swift */; };
		CA17637A223A7B8900959FEB /* Properties+OPDS.swift in Sources */ = {isa = PBXBuildFile; fileRef = CA176379223A7B8900959FEB /* Properties+OPDS.swift */; };
		CA17637E223A7C0300959FEB /* Publication+EPUBTests.swift in Sources */ = {isa = PBXBuildFile; fileRef = CA17637D223A7C0300959FEB /* Publication+EPUBTests.swift */; };
		CA176381223A7DB700959FEB /* Publication+OPDSTests.swift in Sources */ = {isa = PBXBuildFile; fileRef = CA176380223A7DB700959FEB /* Publication+OPDSTests.swift */; };
		CA176383223A886500959FEB /* Properties+OPDSTests.swift in Sources */ = {isa = PBXBuildFile; fileRef = CA176382223A886500959FEB /* Properties+OPDSTests.swift */; };
		CA176385223A897100959FEB /* Properties+EPUBTests.swift in Sources */ = {isa = PBXBuildFile; fileRef = CA176384223A897100959FEB /* Properties+EPUBTests.swift */; };
		CA176387223A898B00959FEB /* Properties+EPUB.swift in Sources */ = {isa = PBXBuildFile; fileRef = CA176386223A898B00959FEB /* Properties+EPUB.swift */; };
		CA17638D223A984600959FEB /* Publication.swift in Sources */ = {isa = PBXBuildFile; fileRef = CA9E6BA6223A67D300ECF6E4 /* Publication.swift */; };
		CA176392223AAC1A00959FEB /* UserSettings.swift in Sources */ = {isa = PBXBuildFile; fileRef = CA176391223AAC1A00959FEB /* UserSettings.swift */; };
		CA2006512225A1F300E6B3BD /* Observable.swift in Sources */ = {isa = PBXBuildFile; fileRef = CA2006502225A1F300E6B3BD /* Observable.swift */; };
		CA252DD92447A3740005067C /* Minizip.swift in Sources */ = {isa = PBXBuildFile; fileRef = CA252DD82447A3740005067C /* Minizip.swift */; };
		CA252DDB2447A3810005067C /* Minizip.framework in Frameworks */ = {isa = PBXBuildFile; fileRef = CA252DDA2447A3810005067C /* Minizip.framework */; };
		CA252DE12447A5C00005067C /* ZIPTests.swift in Sources */ = {isa = PBXBuildFile; fileRef = CA252DE02447A5C00005067C /* ZIPTests.swift */; };
		CA2AE320221C1DCB008BD18F /* Logger.swift in Sources */ = {isa = PBXBuildFile; fileRef = CA2AE31D221C1DCB008BD18F /* Logger.swift */; };
		CA2AE321221C1DCB008BD18F /* LoggerStub.swift in Sources */ = {isa = PBXBuildFile; fileRef = CA2AE31E221C1DCB008BD18F /* LoggerStub.swift */; };
		CA2AE322221C1DCB008BD18F /* Loggable.swift in Sources */ = {isa = PBXBuildFile; fileRef = CA2AE31F221C1DCB008BD18F /* Loggable.swift */; };
		CA3386E12404FAD000FDCBBA /* Encryption.swift in Sources */ = {isa = PBXBuildFile; fileRef = CA3386E02404FACF00FDCBBA /* Encryption.swift */; };
		CA3386E42404FD0300FDCBBA /* Properties+Encryption.swift in Sources */ = {isa = PBXBuildFile; fileRef = CA3386E32404FD0300FDCBBA /* Properties+Encryption.swift */; };
		CA3386E62404FD4600FDCBBA /* Properties+EncryptionTests.swift in Sources */ = {isa = PBXBuildFile; fileRef = CA3386E52404FD4600FDCBBA /* Properties+EncryptionTests.swift */; };
		CA3386EA24052D8B00FDCBBA /* DOMRange.swift in Sources */ = {isa = PBXBuildFile; fileRef = CA3386E924052D8B00FDCBBA /* DOMRange.swift */; };
		CA3386EC24052D9700FDCBBA /* DOMRangeTests.swift in Sources */ = {isa = PBXBuildFile; fileRef = CA3386EB24052D9700FDCBBA /* DOMRangeTests.swift */; };
		CA3386EE24056ADB00FDCBBA /* Locator+HTML.swift in Sources */ = {isa = PBXBuildFile; fileRef = CA3386ED24056ADB00FDCBBA /* Locator+HTML.swift */; };
		CA3386F024056E7A00FDCBBA /* Locator+HTMLTests.swift in Sources */ = {isa = PBXBuildFile; fileRef = CA3386EF24056E7A00FDCBBA /* Locator+HTMLTests.swift */; };
		CA40C07A21FF25F80069A50E /* JSON.swift in Sources */ = {isa = PBXBuildFile; fileRef = CA40C07921FF25F80069A50E /* JSON.swift */; };
		CA50B86E22B2A1CF003AFF24 /* R2LocalizedString.swift in Sources */ = {isa = PBXBuildFile; fileRef = CA50B86D22B2A1CF003AFF24 /* R2LocalizedString.swift */; };
		CA5B7C372441B492003A2FE7 /* Fixtures in Resources */ = {isa = PBXBuildFile; fileRef = CA5B7C362441B492003A2FE7 /* Fixtures */; };
		CA5B7C392441BA5F003A2FE7 /* Fixtures.swift in Sources */ = {isa = PBXBuildFile; fileRef = CA5B7C382441BA5F003A2FE7 /* Fixtures.swift */; };
		CA5F8EE92404035D00926120 /* ReadingProgression.swift in Sources */ = {isa = PBXBuildFile; fileRef = CA5F8EE82404035C00926120 /* ReadingProgression.swift */; };
		CA5F8EEB240403F900926120 /* ReadingProgressionTests.swift in Sources */ = {isa = PBXBuildFile; fileRef = CA5F8EEA240403F900926120 /* ReadingProgressionTests.swift */; };
		CA5F8EED240404E300926120 /* ContentLayoutTests.swift in Sources */ = {isa = PBXBuildFile; fileRef = CA5F8EEC240404E300926120 /* ContentLayoutTests.swift */; };
		CA5F8EF224040DDE00926120 /* Presentation.swift in Sources */ = {isa = PBXBuildFile; fileRef = CA5F8EF124040DDE00926120 /* Presentation.swift */; };
		CA5F8EF72404112800926120 /* PresentationTests.swift in Sources */ = {isa = PBXBuildFile; fileRef = CA5F8EF62404112800926120 /* PresentationTests.swift */; };
		CA5F8EF9240413C900926120 /* EPUBLayout.swift in Sources */ = {isa = PBXBuildFile; fileRef = CA5F8EF8240413C900926120 /* EPUBLayout.swift */; };
		CA5F8EFB2404142C00926120 /* EPUBLayoutTests.swift in Sources */ = {isa = PBXBuildFile; fileRef = CA5F8EFA2404142C00926120 /* EPUBLayoutTests.swift */; };
		CA5F8EFD24041A2500926120 /* Metadata+PresentationTests.swift in Sources */ = {isa = PBXBuildFile; fileRef = CA5F8EFC24041A2500926120 /* Metadata+PresentationTests.swift */; };
		CA5F8EFF24041AF200926120 /* Metadata+Presentation.swift in Sources */ = {isa = PBXBuildFile; fileRef = CA5F8EFE24041AF200926120 /* Metadata+Presentation.swift */; };
		CA5F8F0124041BA700926120 /* Properties+PresentationTests.swift in Sources */ = {isa = PBXBuildFile; fileRef = CA5F8F0024041BA700926120 /* Properties+PresentationTests.swift */; };
		CA5F8F0324041D4B00926120 /* Properties+Presentation.swift in Sources */ = {isa = PBXBuildFile; fileRef = CA5F8F0224041D4B00926120 /* Properties+Presentation.swift */; };
		CA60CE202446DE8E00149B22 /* XML.swift in Sources */ = {isa = PBXBuildFile; fileRef = CA60CE1F2446DE8E00149B22 /* XML.swift */; };
		CA60CE242446E97400149B22 /* Fuzi.swift in Sources */ = {isa = PBXBuildFile; fileRef = CA60CE232446E97400149B22 /* Fuzi.swift */; };
		CA68BDC1244042D5009A6BAA /* MediaType.swift in Sources */ = {isa = PBXBuildFile; fileRef = CA68BDC0244042D5009A6BAA /* MediaType.swift */; };
		CA68BDC3244043C8009A6BAA /* MediaTypeTests.swift in Sources */ = {isa = PBXBuildFile; fileRef = CA68BDC2244043C8009A6BAA /* MediaTypeTests.swift */; };
		CA68BDC5244064F6009A6BAA /* Format.swift in Sources */ = {isa = PBXBuildFile; fileRef = CA68BDC4244064F6009A6BAA /* Format.swift */; };
		CA68BDC724406873009A6BAA /* FormatTests.swift in Sources */ = {isa = PBXBuildFile; fileRef = CA68BDC624406873009A6BAA /* FormatTests.swift */; };
		CA68BDC924406C10009A6BAA /* FormatSniffer.swift in Sources */ = {isa = PBXBuildFile; fileRef = CA68BDC824406C10009A6BAA /* FormatSniffer.swift */; };
		CA68BDCB24406C6C009A6BAA /* FormatSnifferContext.swift in Sources */ = {isa = PBXBuildFile; fileRef = CA68BDCA24406C6C009A6BAA /* FormatSnifferContext.swift */; };
		CA68BDCE24407750009A6BAA /* StringEncoding.swift in Sources */ = {isa = PBXBuildFile; fileRef = CA68BDCD24407750009A6BAA /* StringEncoding.swift */; };
		CA68BDD12440E123009A6BAA /* FormatSnifferTests.swift in Sources */ = {isa = PBXBuildFile; fileRef = CA68BDCF2440A7CE009A6BAA /* FormatSnifferTests.swift */; };
		CA6D42672404370C002FBED4 /* OPDSHolds.swift in Sources */ = {isa = PBXBuildFile; fileRef = CA6D42662404370C002FBED4 /* OPDSHolds.swift */; };
		CA6D42692404381B002FBED4 /* OPDSHoldsTests.swift in Sources */ = {isa = PBXBuildFile; fileRef = CA6D42682404381B002FBED4 /* OPDSHoldsTests.swift */; };
		CA6D426B240439BE002FBED4 /* OPDSCopies.swift in Sources */ = {isa = PBXBuildFile; fileRef = CA6D426A240439BE002FBED4 /* OPDSCopies.swift */; };
		CA6D426D240439F4002FBED4 /* OPDSCopiesTests.swift in Sources */ = {isa = PBXBuildFile; fileRef = CA6D426C240439F4002FBED4 /* OPDSCopiesTests.swift */; };
		CA6D426F24043A44002FBED4 /* OPDSAvailability.swift in Sources */ = {isa = PBXBuildFile; fileRef = CA6D426E24043A44002FBED4 /* OPDSAvailability.swift */; };
		CA6D427124043AF1002FBED4 /* OPDSAvailabilityTests.swift in Sources */ = {isa = PBXBuildFile; fileRef = CA6D427024043AF1002FBED4 /* OPDSAvailabilityTests.swift */; };
		CA86728E24485BE70035FDF4 /* CoreServices.framework in Frameworks */ = {isa = PBXBuildFile; fileRef = CA86728D24485BE70035FDF4 /* CoreServices.framework */; };
		CA94291622BCD08C00305CDB /* ResourcesServer.swift in Sources */ = {isa = PBXBuildFile; fileRef = CA94291522BCD08B00305CDB /* ResourcesServer.swift */; };
		CA9A40D1221B0AA200531EA1 /* Either.swift in Sources */ = {isa = PBXBuildFile; fileRef = CA9A40D0221B0AA200531EA1 /* Either.swift */; };
		CA9E6BA12239823300ECF6E4 /* Publication+Deprecated.swift in Sources */ = {isa = PBXBuildFile; fileRef = CA9E6BA02239823300ECF6E4 /* Publication+Deprecated.swift */; };
		CA9E6BA4223A657900ECF6E4 /* JSON.swift in Sources */ = {isa = PBXBuildFile; fileRef = CA9E6BA3223A657900ECF6E4 /* JSON.swift */; };
		CA9E6BA9223A749900ECF6E4 /* Publication+EPUB.swift in Sources */ = {isa = PBXBuildFile; fileRef = CA9E6BA8223A749900ECF6E4 /* Publication+EPUB.swift */; };
		CA9E6BAE223A76C600ECF6E4 /* Publication+OPDS.swift in Sources */ = {isa = PBXBuildFile; fileRef = CA9E6BAD223A76C600ECF6E4 /* Publication+OPDS.swift */; };
		CAB88C92224E766E00D36C99 /* LocatorTests.swift in Sources */ = {isa = PBXBuildFile; fileRef = CAB88C91224E766E00D36C99 /* LocatorTests.swift */; };
		CABBB2E52237ADEB004EB039 /* Feed.swift in Sources */ = {isa = PBXBuildFile; fileRef = F3B1879F1FA33D4D00BB46BF /* Feed.swift */; };
		CABBB2E62237ADEB004EB039 /* OpdsMetadata.swift in Sources */ = {isa = PBXBuildFile; fileRef = F3B187A31FA33E1D00BB46BF /* OpdsMetadata.swift */; };
		CABBB2E72237ADEB004EB039 /* Facet.swift in Sources */ = {isa = PBXBuildFile; fileRef = F3B187A11FA33DFA00BB46BF /* Facet.swift */; };
		CABBB2E82237ADEB004EB039 /* Group.swift in Sources */ = {isa = PBXBuildFile; fileRef = F3B187A51FA33E4900BB46BF /* Group.swift */; };
		CABBB2F42237BF42004EB039 /* OPDSPriceTests.swift in Sources */ = {isa = PBXBuildFile; fileRef = CABBB2F32237BF42004EB039 /* OPDSPriceTests.swift */; };
		CABBB2F62237BF61004EB039 /* OPDSPrice.swift in Sources */ = {isa = PBXBuildFile; fileRef = CABBB2F52237BF61004EB039 /* OPDSPrice.swift */; };
		CABBB2F82237C99E004EB039 /* OPDSAcquisition.swift in Sources */ = {isa = PBXBuildFile; fileRef = CABBB2F72237C99E004EB039 /* OPDSAcquisition.swift */; };
		CABBB2FA2237CA94004EB039 /* OPDSAcquisitionTests.swift in Sources */ = {isa = PBXBuildFile; fileRef = CABBB2F92237CA94004EB039 /* OPDSAcquisitionTests.swift */; };
		CABBB2FC22394450004EB039 /* ContentLayout.swift in Sources */ = {isa = PBXBuildFile; fileRef = CABBB2FB22394450004EB039 /* ContentLayout.swift */; };
		CABEB3DC2215698600090B6C /* Deferred.swift in Sources */ = {isa = PBXBuildFile; fileRef = CABEB3DB2215698600090B6C /* Deferred.swift */; };
		CAC34F0A221C61BD002C452E /* DRM.swift in Sources */ = {isa = PBXBuildFile; fileRef = CAC34F06221C61BD002C452E /* DRM.swift */; };
		CAC34F0C221C61BD002C452E /* DRM+Deprecated.swift in Sources */ = {isa = PBXBuildFile; fileRef = CAC34F08221C61BD002C452E /* DRM+Deprecated.swift */; };
		CACD75E0223657AD004F20CA /* PublicationTests.swift in Sources */ = {isa = PBXBuildFile; fileRef = CACD75DF223657AD004F20CA /* PublicationTests.swift */; };
		CACD75E22236A0B7004F20CA /* Subject.swift in Sources */ = {isa = PBXBuildFile; fileRef = CACD75E12236A0B6004F20CA /* Subject.swift */; };
		CACD75E42236A0F0004F20CA /* SubjectTests.swift in Sources */ = {isa = PBXBuildFile; fileRef = CACD75E32236A0F0004F20CA /* SubjectTests.swift */; };
		CACD75F32236B0A5004F20CA /* PublicationCollection.swift in Sources */ = {isa = PBXBuildFile; fileRef = CACD75F22236B0A5004F20CA /* PublicationCollection.swift */; };
		CACD75F52236B2AF004F20CA /* PublicationCollectionTests.swift in Sources */ = {isa = PBXBuildFile; fileRef = CACD75F42236B2AF004F20CA /* PublicationCollectionTests.swift */; };
		CAD0FEC2244310BB0053C998 /* Array.swift in Sources */ = {isa = PBXBuildFile; fileRef = CAD0FEC1244310BB0053C998 /* Array.swift */; };
		CAD0FECA24431BFE0053C998 /* Fuzi.framework in Frameworks */ = {isa = PBXBuildFile; fileRef = CAD0FEC3244318A90053C998 /* Fuzi.framework */; };
		CAD0FED02444B5C30053C998 /* FormatSnifferContent.swift in Sources */ = {isa = PBXBuildFile; fileRef = CAD0FECF2444B5C30053C998 /* FormatSnifferContent.swift */; };
		CAD0FEDA2444FDB60053C998 /* ZIP.swift in Sources */ = {isa = PBXBuildFile; fileRef = CAD0FED92444FDB50053C998 /* ZIP.swift */; };
		CAD178AD22B3A75C004E6812 /* Localizable.strings in Resources */ = {isa = PBXBuildFile; fileRef = CAD178AF22B3A75C004E6812 /* Localizable.strings */; };
		CADD69E222C3B17500A4CADF /* DocumentTypes.swift in Sources */ = {isa = PBXBuildFile; fileRef = CADD69E122C3B17500A4CADF /* DocumentTypes.swift */; };
		CAF4EAE42237ABC700A17DA1 /* MediaOverlayNode.swift in Sources */ = {isa = PBXBuildFile; fileRef = F3E7D4041F4EC69100DF166D /* MediaOverlayNode.swift */; };
		CAF4EAE52237ABC700A17DA1 /* MediaOverlays.swift in Sources */ = {isa = PBXBuildFile; fileRef = F3E7D4051F4EC69100DF166D /* MediaOverlays.swift */; };
		CAF4EAE72237AD6000A17DA1 /* UserProperties.swift in Sources */ = {isa = PBXBuildFile; fileRef = AEF39DF220E3895200A560F3 /* UserProperties.swift */; };
		F3E7D3F91F4EBE2100DF166D /* r2-shared-swift.h in Headers */ = {isa = PBXBuildFile; fileRef = F3E7D3F71F4EBE2100DF166D /* r2-shared-swift.h */; settings = {ATTRIBUTES = (Public, ); }; };
		F3E7D4191F4EC69100DF166D /* RootFile.swift in Sources */ = {isa = PBXBuildFile; fileRef = F3E7D40C1F4EC69100DF166D /* RootFile.swift */; };
		F3E7D4231F4ECB3D00DF166D /* Date+ISO8601.swift in Sources */ = {isa = PBXBuildFile; fileRef = F3E7D4221F4ECB3D00DF166D /* Date+ISO8601.swift */; };
/* End PBXBuildFile section */

/* Begin PBXContainerItemProxy section */
		CA6161F021FB257700D2CFE3 /* PBXContainerItemProxy */ = {
			isa = PBXContainerItemProxy;
			containerPortal = F3E7D3EB1F4EBE2100DF166D /* Project object */;
			proxyType = 1;
			remoteGlobalIDString = F3E7D3F31F4EBE2100DF166D;
			remoteInfo = "r2-shared-swift";
		};
/* End PBXContainerItemProxy section */

/* Begin PBXCopyFilesBuildPhase section */
		CA6161FA21FB2B0B00D2CFE3 /* Copy Frameworks */ = {
			isa = PBXCopyFilesBuildPhase;
			buildActionMask = 2147483647;
			dstPath = "";
			dstSubfolderSpec = 10;
			files = (
			);
			name = "Copy Frameworks";
			runOnlyForDeploymentPostprocessing = 0;
		};
/* End PBXCopyFilesBuildPhase section */

/* Begin PBXFileReference section */
		0318F709221DD4CA004E5114 /* Locator.swift */ = {isa = PBXFileReference; fileEncoding = 4; lastKnownFileType = sourcecode.swift; path = Locator.swift; sourceTree = "<group>"; };
		57470F7D20ED0D1A000CDCA3 /* DownloadSession.swift */ = {isa = PBXFileReference; fileEncoding = 4; lastKnownFileType = sourcecode.swift; path = DownloadSession.swift; sourceTree = "<group>"; };
		AEF39DF220E3895200A560F3 /* UserProperties.swift */ = {isa = PBXFileReference; lastKnownFileType = sourcecode.swift; path = UserProperties.swift; sourceTree = "<group>"; };
		CA16A8582232C2A800E66255 /* Contributor.swift */ = {isa = PBXFileReference; lastKnownFileType = sourcecode.swift; path = Contributor.swift; sourceTree = "<group>"; };
		CA16A85A2232C4E600E66255 /* LocalizedString.swift */ = {isa = PBXFileReference; lastKnownFileType = sourcecode.swift; path = LocalizedString.swift; sourceTree = "<group>"; };
		CA16A85F2232D1B800E66255 /* LocalizedStringTests.swift */ = {isa = PBXFileReference; lastKnownFileType = sourcecode.swift; path = LocalizedStringTests.swift; sourceTree = "<group>"; };
		CA16A8612232D5F200E66255 /* ContributorTests.swift */ = {isa = PBXFileReference; lastKnownFileType = sourcecode.swift; path = ContributorTests.swift; sourceTree = "<group>"; };
		CA16A86B2232EF3700E66255 /* Asserts.swift */ = {isa = PBXFileReference; lastKnownFileType = sourcecode.swift; path = Asserts.swift; sourceTree = "<group>"; };
		CA16A86D2232F7AC00E66255 /* LinkTests.swift */ = {isa = PBXFileReference; lastKnownFileType = sourcecode.swift; path = LinkTests.swift; sourceTree = "<group>"; };
		CA16A86F2232F7CD00E66255 /* Link.swift */ = {isa = PBXFileReference; lastKnownFileType = sourcecode.swift; path = Link.swift; sourceTree = "<group>"; };
		CA16A8712232FBBB00E66255 /* Properties.swift */ = {isa = PBXFileReference; lastKnownFileType = sourcecode.swift; path = Properties.swift; sourceTree = "<group>"; };
		CA16A8732233004A00E66255 /* PropertiesTests.swift */ = {isa = PBXFileReference; lastKnownFileType = sourcecode.swift; path = PropertiesTests.swift; sourceTree = "<group>"; };
		CA16A8752233065F00E66255 /* Publication+JSON.swift */ = {isa = PBXFileReference; lastKnownFileType = sourcecode.swift; path = "Publication+JSON.swift"; sourceTree = "<group>"; };
		CA16A87F2233BE6900E66255 /* EncryptionTests.swift */ = {isa = PBXFileReference; lastKnownFileType = sourcecode.swift; path = EncryptionTests.swift; sourceTree = "<group>"; };
		CA16A8812233FE3200E66255 /* Metadata.swift */ = {isa = PBXFileReference; lastKnownFileType = sourcecode.swift; path = Metadata.swift; sourceTree = "<group>"; };
		CA16A8852234021400E66255 /* MetadataTests.swift */ = {isa = PBXFileReference; lastKnownFileType = sourcecode.swift; path = MetadataTests.swift; sourceTree = "<group>"; };
		CA176379223A7B8900959FEB /* Properties+OPDS.swift */ = {isa = PBXFileReference; lastKnownFileType = sourcecode.swift; path = "Properties+OPDS.swift"; sourceTree = "<group>"; };
		CA17637D223A7C0300959FEB /* Publication+EPUBTests.swift */ = {isa = PBXFileReference; lastKnownFileType = sourcecode.swift; path = "Publication+EPUBTests.swift"; sourceTree = "<group>"; };
		CA176380223A7DB700959FEB /* Publication+OPDSTests.swift */ = {isa = PBXFileReference; lastKnownFileType = sourcecode.swift; path = "Publication+OPDSTests.swift"; sourceTree = "<group>"; };
		CA176382223A886500959FEB /* Properties+OPDSTests.swift */ = {isa = PBXFileReference; lastKnownFileType = sourcecode.swift; path = "Properties+OPDSTests.swift"; sourceTree = "<group>"; };
		CA176384223A897100959FEB /* Properties+EPUBTests.swift */ = {isa = PBXFileReference; lastKnownFileType = sourcecode.swift; path = "Properties+EPUBTests.swift"; sourceTree = "<group>"; };
		CA176386223A898B00959FEB /* Properties+EPUB.swift */ = {isa = PBXFileReference; lastKnownFileType = sourcecode.swift; path = "Properties+EPUB.swift"; sourceTree = "<group>"; };
		CA176391223AAC1A00959FEB /* UserSettings.swift */ = {isa = PBXFileReference; lastKnownFileType = sourcecode.swift; path = UserSettings.swift; sourceTree = "<group>"; };
		CA2006502225A1F300E6B3BD /* Observable.swift */ = {isa = PBXFileReference; lastKnownFileType = sourcecode.swift; path = Observable.swift; sourceTree = "<group>"; };
		CA252DD82447A3740005067C /* Minizip.swift */ = {isa = PBXFileReference; lastKnownFileType = sourcecode.swift; path = Minizip.swift; sourceTree = "<group>"; };
		CA252DDA2447A3810005067C /* Minizip.framework */ = {isa = PBXFileReference; lastKnownFileType = wrapper.framework; name = Minizip.framework; path = Carthage/Build/iOS/Minizip.framework; sourceTree = "<group>"; };
		CA252DE02447A5C00005067C /* ZIPTests.swift */ = {isa = PBXFileReference; lastKnownFileType = sourcecode.swift; path = ZIPTests.swift; sourceTree = "<group>"; };
		CA2AE31D221C1DCB008BD18F /* Logger.swift */ = {isa = PBXFileReference; fileEncoding = 4; lastKnownFileType = sourcecode.swift; path = Logger.swift; sourceTree = "<group>"; };
		CA2AE31E221C1DCB008BD18F /* LoggerStub.swift */ = {isa = PBXFileReference; fileEncoding = 4; lastKnownFileType = sourcecode.swift; path = LoggerStub.swift; sourceTree = "<group>"; };
		CA2AE31F221C1DCB008BD18F /* Loggable.swift */ = {isa = PBXFileReference; fileEncoding = 4; lastKnownFileType = sourcecode.swift; path = Loggable.swift; sourceTree = "<group>"; };
		CA3386E02404FACF00FDCBBA /* Encryption.swift */ = {isa = PBXFileReference; lastKnownFileType = sourcecode.swift; path = Encryption.swift; sourceTree = "<group>"; };
		CA3386E32404FD0300FDCBBA /* Properties+Encryption.swift */ = {isa = PBXFileReference; lastKnownFileType = sourcecode.swift; path = "Properties+Encryption.swift"; sourceTree = "<group>"; };
		CA3386E52404FD4600FDCBBA /* Properties+EncryptionTests.swift */ = {isa = PBXFileReference; lastKnownFileType = sourcecode.swift; path = "Properties+EncryptionTests.swift"; sourceTree = "<group>"; };
		CA3386E924052D8B00FDCBBA /* DOMRange.swift */ = {isa = PBXFileReference; lastKnownFileType = sourcecode.swift; path = DOMRange.swift; sourceTree = "<group>"; };
		CA3386EB24052D9700FDCBBA /* DOMRangeTests.swift */ = {isa = PBXFileReference; lastKnownFileType = sourcecode.swift; path = DOMRangeTests.swift; sourceTree = "<group>"; };
		CA3386ED24056ADB00FDCBBA /* Locator+HTML.swift */ = {isa = PBXFileReference; lastKnownFileType = sourcecode.swift; path = "Locator+HTML.swift"; sourceTree = "<group>"; };
		CA3386EF24056E7A00FDCBBA /* Locator+HTMLTests.swift */ = {isa = PBXFileReference; lastKnownFileType = sourcecode.swift; path = "Locator+HTMLTests.swift"; sourceTree = "<group>"; };
		CA40C07921FF25F80069A50E /* JSON.swift */ = {isa = PBXFileReference; lastKnownFileType = sourcecode.swift; path = JSON.swift; sourceTree = "<group>"; };
		CA50B86D22B2A1CF003AFF24 /* R2LocalizedString.swift */ = {isa = PBXFileReference; lastKnownFileType = sourcecode.swift; path = R2LocalizedString.swift; sourceTree = "<group>"; };
		CA5B7C362441B492003A2FE7 /* Fixtures */ = {isa = PBXFileReference; lastKnownFileType = folder; path = Fixtures; sourceTree = "<group>"; };
		CA5B7C382441BA5F003A2FE7 /* Fixtures.swift */ = {isa = PBXFileReference; lastKnownFileType = sourcecode.swift; path = Fixtures.swift; sourceTree = "<group>"; };
		CA5F8EE82404035C00926120 /* ReadingProgression.swift */ = {isa = PBXFileReference; lastKnownFileType = sourcecode.swift; path = ReadingProgression.swift; sourceTree = "<group>"; };
		CA5F8EEA240403F900926120 /* ReadingProgressionTests.swift */ = {isa = PBXFileReference; lastKnownFileType = sourcecode.swift; path = ReadingProgressionTests.swift; sourceTree = "<group>"; };
		CA5F8EEC240404E300926120 /* ContentLayoutTests.swift */ = {isa = PBXFileReference; lastKnownFileType = sourcecode.swift; path = ContentLayoutTests.swift; sourceTree = "<group>"; };
		CA5F8EF124040DDE00926120 /* Presentation.swift */ = {isa = PBXFileReference; lastKnownFileType = sourcecode.swift; path = Presentation.swift; sourceTree = "<group>"; };
		CA5F8EF62404112800926120 /* PresentationTests.swift */ = {isa = PBXFileReference; lastKnownFileType = sourcecode.swift; path = PresentationTests.swift; sourceTree = "<group>"; };
		CA5F8EF8240413C900926120 /* EPUBLayout.swift */ = {isa = PBXFileReference; lastKnownFileType = sourcecode.swift; path = EPUBLayout.swift; sourceTree = "<group>"; };
		CA5F8EFA2404142C00926120 /* EPUBLayoutTests.swift */ = {isa = PBXFileReference; lastKnownFileType = sourcecode.swift; path = EPUBLayoutTests.swift; sourceTree = "<group>"; };
		CA5F8EFC24041A2500926120 /* Metadata+PresentationTests.swift */ = {isa = PBXFileReference; lastKnownFileType = sourcecode.swift; path = "Metadata+PresentationTests.swift"; sourceTree = "<group>"; };
		CA5F8EFE24041AF200926120 /* Metadata+Presentation.swift */ = {isa = PBXFileReference; lastKnownFileType = sourcecode.swift; path = "Metadata+Presentation.swift"; sourceTree = "<group>"; };
		CA5F8F0024041BA700926120 /* Properties+PresentationTests.swift */ = {isa = PBXFileReference; lastKnownFileType = sourcecode.swift; path = "Properties+PresentationTests.swift"; sourceTree = "<group>"; };
		CA5F8F0224041D4B00926120 /* Properties+Presentation.swift */ = {isa = PBXFileReference; lastKnownFileType = sourcecode.swift; path = "Properties+Presentation.swift"; sourceTree = "<group>"; };
		CA60CE1F2446DE8E00149B22 /* XML.swift */ = {isa = PBXFileReference; lastKnownFileType = sourcecode.swift; path = XML.swift; sourceTree = "<group>"; };
		CA60CE232446E97400149B22 /* Fuzi.swift */ = {isa = PBXFileReference; lastKnownFileType = sourcecode.swift; path = Fuzi.swift; sourceTree = "<group>"; };
		CA6161EA21FB257700D2CFE3 /* r2-shared-swiftTests.xctest */ = {isa = PBXFileReference; explicitFileType = wrapper.cfbundle; includeInIndex = 0; path = "r2-shared-swiftTests.xctest"; sourceTree = BUILT_PRODUCTS_DIR; };
		CA6161EE21FB257700D2CFE3 /* Info.plist */ = {isa = PBXFileReference; lastKnownFileType = text.plist.xml; path = Info.plist; sourceTree = "<group>"; };
		CA68BDC0244042D5009A6BAA /* MediaType.swift */ = {isa = PBXFileReference; lastKnownFileType = sourcecode.swift; path = MediaType.swift; sourceTree = "<group>"; };
		CA68BDC2244043C8009A6BAA /* MediaTypeTests.swift */ = {isa = PBXFileReference; lastKnownFileType = sourcecode.swift; path = MediaTypeTests.swift; sourceTree = "<group>"; };
		CA68BDC4244064F6009A6BAA /* Format.swift */ = {isa = PBXFileReference; lastKnownFileType = sourcecode.swift; path = Format.swift; sourceTree = "<group>"; };
		CA68BDC624406873009A6BAA /* FormatTests.swift */ = {isa = PBXFileReference; lastKnownFileType = sourcecode.swift; path = FormatTests.swift; sourceTree = "<group>"; };
		CA68BDC824406C10009A6BAA /* FormatSniffer.swift */ = {isa = PBXFileReference; lastKnownFileType = sourcecode.swift; path = FormatSniffer.swift; sourceTree = "<group>"; };
		CA68BDCA24406C6C009A6BAA /* FormatSnifferContext.swift */ = {isa = PBXFileReference; lastKnownFileType = sourcecode.swift; path = FormatSnifferContext.swift; sourceTree = "<group>"; };
		CA68BDCD24407750009A6BAA /* StringEncoding.swift */ = {isa = PBXFileReference; lastKnownFileType = sourcecode.swift; path = StringEncoding.swift; sourceTree = "<group>"; };
		CA68BDCF2440A7CE009A6BAA /* FormatSnifferTests.swift */ = {isa = PBXFileReference; lastKnownFileType = sourcecode.swift; path = FormatSnifferTests.swift; sourceTree = "<group>"; };
		CA6D42662404370C002FBED4 /* OPDSHolds.swift */ = {isa = PBXFileReference; lastKnownFileType = sourcecode.swift; path = OPDSHolds.swift; sourceTree = "<group>"; };
		CA6D42682404381B002FBED4 /* OPDSHoldsTests.swift */ = {isa = PBXFileReference; lastKnownFileType = sourcecode.swift; path = OPDSHoldsTests.swift; sourceTree = "<group>"; };
		CA6D426A240439BE002FBED4 /* OPDSCopies.swift */ = {isa = PBXFileReference; lastKnownFileType = sourcecode.swift; path = OPDSCopies.swift; sourceTree = "<group>"; };
		CA6D426C240439F4002FBED4 /* OPDSCopiesTests.swift */ = {isa = PBXFileReference; lastKnownFileType = sourcecode.swift; path = OPDSCopiesTests.swift; sourceTree = "<group>"; };
		CA6D426E24043A44002FBED4 /* OPDSAvailability.swift */ = {isa = PBXFileReference; lastKnownFileType = sourcecode.swift; path = OPDSAvailability.swift; sourceTree = "<group>"; };
		CA6D427024043AF1002FBED4 /* OPDSAvailabilityTests.swift */ = {isa = PBXFileReference; lastKnownFileType = sourcecode.swift; path = OPDSAvailabilityTests.swift; sourceTree = "<group>"; };
		CA86728D24485BE70035FDF4 /* CoreServices.framework */ = {isa = PBXFileReference; lastKnownFileType = wrapper.framework; name = CoreServices.framework; path = System/Library/Frameworks/CoreServices.framework; sourceTree = SDKROOT; };
		CA94291522BCD08B00305CDB /* ResourcesServer.swift */ = {isa = PBXFileReference; lastKnownFileType = sourcecode.swift; path = ResourcesServer.swift; sourceTree = "<group>"; };
		CA9A40D0221B0AA200531EA1 /* Either.swift */ = {isa = PBXFileReference; lastKnownFileType = sourcecode.swift; path = Either.swift; sourceTree = "<group>"; };
		CA9E6BA02239823300ECF6E4 /* Publication+Deprecated.swift */ = {isa = PBXFileReference; lastKnownFileType = sourcecode.swift; path = "Publication+Deprecated.swift"; sourceTree = "<group>"; };
		CA9E6BA3223A657900ECF6E4 /* JSON.swift */ = {isa = PBXFileReference; lastKnownFileType = sourcecode.swift; path = JSON.swift; sourceTree = "<group>"; };
		CA9E6BA6223A67D300ECF6E4 /* Publication.swift */ = {isa = PBXFileReference; lastKnownFileType = sourcecode.swift; path = Publication.swift; sourceTree = "<group>"; };
		CA9E6BA8223A749900ECF6E4 /* Publication+EPUB.swift */ = {isa = PBXFileReference; lastKnownFileType = sourcecode.swift; path = "Publication+EPUB.swift"; sourceTree = "<group>"; };
		CA9E6BAD223A76C600ECF6E4 /* Publication+OPDS.swift */ = {isa = PBXFileReference; lastKnownFileType = sourcecode.swift; path = "Publication+OPDS.swift"; sourceTree = "<group>"; };
		CAB88C8F224E510000D36C99 /* MobileCoreServices.framework */ = {isa = PBXFileReference; lastKnownFileType = wrapper.framework; name = MobileCoreServices.framework; path = System/Library/Frameworks/MobileCoreServices.framework; sourceTree = SDKROOT; };
		CAB88C91224E766E00D36C99 /* LocatorTests.swift */ = {isa = PBXFileReference; lastKnownFileType = sourcecode.swift; path = LocatorTests.swift; sourceTree = "<group>"; };
		CABBB2F32237BF42004EB039 /* OPDSPriceTests.swift */ = {isa = PBXFileReference; lastKnownFileType = sourcecode.swift; path = OPDSPriceTests.swift; sourceTree = "<group>"; };
		CABBB2F52237BF61004EB039 /* OPDSPrice.swift */ = {isa = PBXFileReference; lastKnownFileType = sourcecode.swift; path = OPDSPrice.swift; sourceTree = "<group>"; };
		CABBB2F72237C99E004EB039 /* OPDSAcquisition.swift */ = {isa = PBXFileReference; lastKnownFileType = sourcecode.swift; path = OPDSAcquisition.swift; sourceTree = "<group>"; };
		CABBB2F92237CA94004EB039 /* OPDSAcquisitionTests.swift */ = {isa = PBXFileReference; lastKnownFileType = sourcecode.swift; path = OPDSAcquisitionTests.swift; sourceTree = "<group>"; };
		CABBB2FB22394450004EB039 /* ContentLayout.swift */ = {isa = PBXFileReference; lastKnownFileType = sourcecode.swift; path = ContentLayout.swift; sourceTree = "<group>"; };
		CABEB3DB2215698600090B6C /* Deferred.swift */ = {isa = PBXFileReference; fileEncoding = 4; lastKnownFileType = sourcecode.swift; path = Deferred.swift; sourceTree = "<group>"; };
		CAC34F06221C61BD002C452E /* DRM.swift */ = {isa = PBXFileReference; fileEncoding = 4; lastKnownFileType = sourcecode.swift; path = DRM.swift; sourceTree = "<group>"; };
		CAC34F08221C61BD002C452E /* DRM+Deprecated.swift */ = {isa = PBXFileReference; fileEncoding = 4; lastKnownFileType = sourcecode.swift; path = "DRM+Deprecated.swift"; sourceTree = "<group>"; };
		CACD75DF223657AD004F20CA /* PublicationTests.swift */ = {isa = PBXFileReference; lastKnownFileType = sourcecode.swift; path = PublicationTests.swift; sourceTree = "<group>"; };
		CACD75E12236A0B6004F20CA /* Subject.swift */ = {isa = PBXFileReference; lastKnownFileType = sourcecode.swift; path = Subject.swift; sourceTree = "<group>"; };
		CACD75E32236A0F0004F20CA /* SubjectTests.swift */ = {isa = PBXFileReference; lastKnownFileType = sourcecode.swift; path = SubjectTests.swift; sourceTree = "<group>"; };
		CACD75F22236B0A5004F20CA /* PublicationCollection.swift */ = {isa = PBXFileReference; lastKnownFileType = sourcecode.swift; path = PublicationCollection.swift; sourceTree = "<group>"; };
		CACD75F42236B2AF004F20CA /* PublicationCollectionTests.swift */ = {isa = PBXFileReference; lastKnownFileType = sourcecode.swift; path = PublicationCollectionTests.swift; sourceTree = "<group>"; };
		CAD0FEC1244310BB0053C998 /* Array.swift */ = {isa = PBXFileReference; lastKnownFileType = sourcecode.swift; path = Array.swift; sourceTree = "<group>"; };
		CAD0FEC3244318A90053C998 /* Fuzi.framework */ = {isa = PBXFileReference; lastKnownFileType = wrapper.framework; name = Fuzi.framework; path = Carthage/Build/iOS/Fuzi.framework; sourceTree = "<group>"; };
		CAD0FECF2444B5C30053C998 /* FormatSnifferContent.swift */ = {isa = PBXFileReference; lastKnownFileType = sourcecode.swift; path = FormatSnifferContent.swift; sourceTree = "<group>"; };
		CAD0FED92444FDB50053C998 /* ZIP.swift */ = {isa = PBXFileReference; fileEncoding = 4; lastKnownFileType = sourcecode.swift; path = ZIP.swift; sourceTree = "<group>"; };
		CAD0FEDB2444FDEC0053C998 /* ZIPFoundation.swift */ = {isa = PBXFileReference; lastKnownFileType = sourcecode.swift; path = ZIPFoundation.swift; sourceTree = "<group>"; };
		CAD178AE22B3A75C004E6812 /* en */ = {isa = PBXFileReference; lastKnownFileType = text.plist.strings; name = en; path = en.lproj/Localizable.strings; sourceTree = "<group>"; };
		CADD69E122C3B17500A4CADF /* DocumentTypes.swift */ = {isa = PBXFileReference; lastKnownFileType = sourcecode.swift; path = DocumentTypes.swift; sourceTree = "<group>"; };
		F3B1879F1FA33D4D00BB46BF /* Feed.swift */ = {isa = PBXFileReference; lastKnownFileType = sourcecode.swift; path = Feed.swift; sourceTree = "<group>"; };
		F3B187A11FA33DFA00BB46BF /* Facet.swift */ = {isa = PBXFileReference; lastKnownFileType = sourcecode.swift; path = Facet.swift; sourceTree = "<group>"; };
		F3B187A31FA33E1D00BB46BF /* OpdsMetadata.swift */ = {isa = PBXFileReference; lastKnownFileType = sourcecode.swift; path = OpdsMetadata.swift; sourceTree = "<group>"; };
		F3B187A51FA33E4900BB46BF /* Group.swift */ = {isa = PBXFileReference; lastKnownFileType = sourcecode.swift; path = Group.swift; sourceTree = "<group>"; };
		F3E7D3F41F4EBE2100DF166D /* R2Shared.framework */ = {isa = PBXFileReference; explicitFileType = wrapper.framework; includeInIndex = 0; path = R2Shared.framework; sourceTree = BUILT_PRODUCTS_DIR; };
		F3E7D3F71F4EBE2100DF166D /* r2-shared-swift.h */ = {isa = PBXFileReference; lastKnownFileType = sourcecode.c.h; path = "r2-shared-swift.h"; sourceTree = "<group>"; };
		F3E7D3F81F4EBE2100DF166D /* Info.plist */ = {isa = PBXFileReference; lastKnownFileType = text.plist.xml; path = Info.plist; sourceTree = "<group>"; };
		F3E7D4041F4EC69100DF166D /* MediaOverlayNode.swift */ = {isa = PBXFileReference; fileEncoding = 4; lastKnownFileType = sourcecode.swift; path = MediaOverlayNode.swift; sourceTree = "<group>"; };
		F3E7D4051F4EC69100DF166D /* MediaOverlays.swift */ = {isa = PBXFileReference; fileEncoding = 4; lastKnownFileType = sourcecode.swift; path = MediaOverlays.swift; sourceTree = "<group>"; };
		F3E7D40C1F4EC69100DF166D /* RootFile.swift */ = {isa = PBXFileReference; fileEncoding = 4; lastKnownFileType = sourcecode.swift; path = RootFile.swift; sourceTree = "<group>"; };
		F3E7D4221F4ECB3D00DF166D /* Date+ISO8601.swift */ = {isa = PBXFileReference; fileEncoding = 4; lastKnownFileType = sourcecode.swift; path = "Date+ISO8601.swift"; sourceTree = "<group>"; };
/* End PBXFileReference section */

/* Begin PBXFrameworksBuildPhase section */
		CA6161E721FB257700D2CFE3 /* Frameworks */ = {
			isa = PBXFrameworksBuildPhase;
			buildActionMask = 2147483647;
			files = (
				CAD0FECA24431BFE0053C998 /* Fuzi.framework in Frameworks */,
				CA252DDB2447A3810005067C /* Minizip.framework in Frameworks */,
			);
			runOnlyForDeploymentPostprocessing = 0;
		};
		F3E7D3F01F4EBE2100DF166D /* Frameworks */ = {
			isa = PBXFrameworksBuildPhase;
			buildActionMask = 2147483647;
			files = (
				CA86728E24485BE70035FDF4 /* CoreServices.framework in Frameworks */,
			);
			runOnlyForDeploymentPostprocessing = 0;
		};
/* End PBXFrameworksBuildPhase section */

/* Begin PBXGroup section */
		57470F7F20ED0D25000CDCA3 /* Toolkit */ = {
			isa = PBXGroup;
			children = (
				CA68BDCC24407745009A6BAA /* Extensions */,
				CA60CE1E2446DE7500149B22 /* XML */,
				CAD0FED82444FDB50053C998 /* ZIP */,
				F3E7D4221F4ECB3D00DF166D /* Date+ISO8601.swift */,
				CABEB3DB2215698600090B6C /* Deferred.swift */,
				CA2006502225A1F300E6B3BD /* Observable.swift */,
				CA9A40D0221B0AA200531EA1 /* Either.swift */,
				57470F7D20ED0D1A000CDCA3 /* DownloadSession.swift */,
				CA9E6BA3223A657900ECF6E4 /* JSON.swift */,
				CA50B86D22B2A1CF003AFF24 /* R2LocalizedString.swift */,
				CA94291522BCD08B00305CDB /* ResourcesServer.swift */,
				CADD69E122C3B17500A4CADF /* DocumentTypes.swift */,
			);
			path = Toolkit;
			sourceTree = "<group>";
		};
		CA16A8572232C27F00E66255 /* Publication */ = {
			isa = PBXGroup;
			children = (
				CA3386DF2404FABC00FDCBBA /* Encryption */,
				CA9E6BAB223A766200ECF6E4 /* EPUB */,
				CA3386E824052D6C00FDCBBA /* HTML */,
				CA9E6BAC223A76BD00ECF6E4 /* OPDS */,
				CA5F8EF024040DC700926120 /* Presentation */,
				CA9E6BA6223A67D300ECF6E4 /* Publication.swift */,
				CA16A8752233065F00E66255 /* Publication+JSON.swift */,
				CA9E6BA02239823300ECF6E4 /* Publication+Deprecated.swift */,
				CACD75F22236B0A5004F20CA /* PublicationCollection.swift */,
				CA16A85A2232C4E600E66255 /* LocalizedString.swift */,
				CABBB2FB22394450004EB039 /* ContentLayout.swift */,
				CA5F8EE82404035C00926120 /* ReadingProgression.swift */,
				CA16A86F2232F7CD00E66255 /* Link.swift */,
				CA16A8712232FBBB00E66255 /* Properties.swift */,
				CA16A8812233FE3200E66255 /* Metadata.swift */,
				CA16A8582232C2A800E66255 /* Contributor.swift */,
				CACD75E12236A0B6004F20CA /* Subject.swift */,
				0318F709221DD4CA004E5114 /* Locator.swift */,
				CA5F8EEE24040B0800926120 /* User Settings */,
				CA17638E223A99CA00959FEB /* Media Overlays */,
			);
			path = Publication;
			sourceTree = "<group>";
		};
		CA17637C223A7BBD00959FEB /* EPUB */ = {
			isa = PBXGroup;
			children = (
				CA17637D223A7C0300959FEB /* Publication+EPUBTests.swift */,
				CA176384223A897100959FEB /* Properties+EPUBTests.swift */,
				CA5F8EFA2404142C00926120 /* EPUBLayoutTests.swift */,
			);
			path = EPUB;
			sourceTree = "<group>";
		};
		CA17637F223A7DA700959FEB /* OPDS */ = {
			isa = PBXGroup;
			children = (
				CA176380223A7DB700959FEB /* Publication+OPDSTests.swift */,
				CA176382223A886500959FEB /* Properties+OPDSTests.swift */,
			);
			path = OPDS;
			sourceTree = "<group>";
		};
		CA17638E223A99CA00959FEB /* Media Overlays */ = {
			isa = PBXGroup;
			children = (
				F3E7D4041F4EC69100DF166D /* MediaOverlayNode.swift */,
				F3E7D4051F4EC69100DF166D /* MediaOverlays.swift */,
			);
			path = "Media Overlays";
			sourceTree = "<group>";
		};
		CA176390223AAAFB00959FEB /* Publication */ = {
			isa = PBXGroup;
			children = (
				CA3386E22404FC2700FDCBBA /* Encryption */,
				CA17637C223A7BBD00959FEB /* EPUB */,
				CA3386E724052D4300FDCBBA /* HTML */,
				CA17637F223A7DA700959FEB /* OPDS */,
				CA5F8EF52404111900926120 /* Presentation */,
				CA5F8EEC240404E300926120 /* ContentLayoutTests.swift */,
				CA5F8EEA240403F900926120 /* ReadingProgressionTests.swift */,
				CACD75DF223657AD004F20CA /* PublicationTests.swift */,
				CACD75F42236B2AF004F20CA /* PublicationCollectionTests.swift */,
				CA16A85F2232D1B800E66255 /* LocalizedStringTests.swift */,
				CA16A86D2232F7AC00E66255 /* LinkTests.swift */,
				CA16A8732233004A00E66255 /* PropertiesTests.swift */,
				CA16A8852234021400E66255 /* MetadataTests.swift */,
				CA16A8612232D5F200E66255 /* ContributorTests.swift */,
				CACD75E32236A0F0004F20CA /* SubjectTests.swift */,
				CAB88C91224E766E00D36C99 /* LocatorTests.swift */,
			);
			path = Publication;
			sourceTree = "<group>";
		};
		CA252DDE2447A5AE0005067C /* Toolkit */ = {
			isa = PBXGroup;
			children = (
				CA252DDF2447A5B40005067C /* ZIP */,
			);
			path = Toolkit;
			sourceTree = "<group>";
		};
		CA252DDF2447A5B40005067C /* ZIP */ = {
			isa = PBXGroup;
			children = (
				CA252DE02447A5C00005067C /* ZIPTests.swift */,
			);
			path = ZIP;
			sourceTree = "<group>";
		};
		CA2AE31C221C1DCB008BD18F /* Logger */ = {
			isa = PBXGroup;
			children = (
				CA2AE31D221C1DCB008BD18F /* Logger.swift */,
				CA2AE31E221C1DCB008BD18F /* LoggerStub.swift */,
				CA2AE31F221C1DCB008BD18F /* Loggable.swift */,
			);
			path = Logger;
			sourceTree = "<group>";
		};
		CA3386DF2404FABC00FDCBBA /* Encryption */ = {
			isa = PBXGroup;
			children = (
				CA3386E02404FACF00FDCBBA /* Encryption.swift */,
				CA3386E32404FD0300FDCBBA /* Properties+Encryption.swift */,
			);
			path = Encryption;
			sourceTree = "<group>";
		};
		CA3386E22404FC2700FDCBBA /* Encryption */ = {
			isa = PBXGroup;
			children = (
				CA16A87F2233BE6900E66255 /* EncryptionTests.swift */,
				CA3386E52404FD4600FDCBBA /* Properties+EncryptionTests.swift */,
			);
			path = Encryption;
			sourceTree = "<group>";
		};
		CA3386E724052D4300FDCBBA /* HTML */ = {
			isa = PBXGroup;
			children = (
				CA3386EB24052D9700FDCBBA /* DOMRangeTests.swift */,
				CA3386EF24056E7A00FDCBBA /* Locator+HTMLTests.swift */,
			);
			path = HTML;
			sourceTree = "<group>";
		};
		CA3386E824052D6C00FDCBBA /* HTML */ = {
			isa = PBXGroup;
			children = (
				CA3386E924052D8B00FDCBBA /* DOMRange.swift */,
				CA3386ED24056ADB00FDCBBA /* Locator+HTML.swift */,
			);
			path = HTML;
			sourceTree = "<group>";
		};
		CA50B88922B3A6FE003AFF24 /* Resources */ = {
			isa = PBXGroup;
			children = (
				CAD178AF22B3A75C004E6812 /* Localizable.strings */,
			);
			path = Resources;
			sourceTree = "<group>";
		};
		CA5F8EEE24040B0800926120 /* User Settings */ = {
			isa = PBXGroup;
			children = (
				AEF39DF220E3895200A560F3 /* UserProperties.swift */,
				CA176391223AAC1A00959FEB /* UserSettings.swift */,
			);
			path = "User Settings";
			sourceTree = "<group>";
		};
		CA5F8EEF24040C0E00926120 /* OPDS */ = {
			isa = PBXGroup;
			children = (
				CABBB2F92237CA94004EB039 /* OPDSAcquisitionTests.swift */,
				CA6D427024043AF1002FBED4 /* OPDSAvailabilityTests.swift */,
				CA6D426C240439F4002FBED4 /* OPDSCopiesTests.swift */,
				CA6D42682404381B002FBED4 /* OPDSHoldsTests.swift */,
				CABBB2F32237BF42004EB039 /* OPDSPriceTests.swift */,
			);
			path = OPDS;
			sourceTree = "<group>";
		};
		CA5F8EF024040DC700926120 /* Presentation */ = {
			isa = PBXGroup;
			children = (
				CA5F8EF124040DDE00926120 /* Presentation.swift */,
				CA5F8EFE24041AF200926120 /* Metadata+Presentation.swift */,
				CA5F8F0224041D4B00926120 /* Properties+Presentation.swift */,
			);
			path = Presentation;
			sourceTree = "<group>";
		};
		CA5F8EF52404111900926120 /* Presentation */ = {
			isa = PBXGroup;
			children = (
				CA5F8EF62404112800926120 /* PresentationTests.swift */,
				CA5F8EFC24041A2500926120 /* Metadata+PresentationTests.swift */,
				CA5F8F0024041BA700926120 /* Properties+PresentationTests.swift */,
			);
			path = Presentation;
			sourceTree = "<group>";
		};
		CA60CE1E2446DE7500149B22 /* XML */ = {
			isa = PBXGroup;
			children = (
				CA60CE1F2446DE8E00149B22 /* XML.swift */,
				CA60CE232446E97400149B22 /* Fuzi.swift */,
			);
			path = XML;
			sourceTree = "<group>";
		};
		CA6161EB21FB257700D2CFE3 /* r2-shared-swiftTests */ = {
			isa = PBXGroup;
			children = (
				CA40C07921FF25F80069A50E /* JSON.swift */,
				CA5B7C382441BA5F003A2FE7 /* Fixtures.swift */,
				CA5B7C362441B492003A2FE7 /* Fixtures */,
				CA176390223AAAFB00959FEB /* Publication */,
				CA68BDBF244042BC009A6BAA /* Format */,
				CA5F8EEF24040C0E00926120 /* OPDS */,
				CA252DDE2447A5AE0005067C /* Toolkit */,
				CA6161EE21FB257700D2CFE3 /* Info.plist */,
				CA16A86B2232EF3700E66255 /* Asserts.swift */,
			);
			path = "r2-shared-swiftTests";
			sourceTree = "<group>";
		};
		CA68BDBE24404298009A6BAA /* Format */ = {
			isa = PBXGroup;
			children = (
				CA68BDC4244064F6009A6BAA /* Format.swift */,
				CA68BDC824406C10009A6BAA /* FormatSniffer.swift */,
				CA68BDCA24406C6C009A6BAA /* FormatSnifferContext.swift */,
				CAD0FECF2444B5C30053C998 /* FormatSnifferContent.swift */,
				CA68BDC0244042D5009A6BAA /* MediaType.swift */,
			);
			path = Format;
			sourceTree = "<group>";
		};
		CA68BDBF244042BC009A6BAA /* Format */ = {
			isa = PBXGroup;
			children = (
				CA68BDC624406873009A6BAA /* FormatTests.swift */,
				CA68BDCF2440A7CE009A6BAA /* FormatSnifferTests.swift */,
				CA68BDC2244043C8009A6BAA /* MediaTypeTests.swift */,
			);
			path = Format;
			sourceTree = "<group>";
		};
		CA68BDCC24407745009A6BAA /* Extensions */ = {
			isa = PBXGroup;
			children = (
				CA68BDCD24407750009A6BAA /* StringEncoding.swift */,
				CAD0FEC1244310BB0053C998 /* Array.swift */,
			);
			path = Extensions;
			sourceTree = "<group>";
		};
		CA9E6BAB223A766200ECF6E4 /* EPUB */ = {
			isa = PBXGroup;
			children = (
				CA9E6BA8223A749900ECF6E4 /* Publication+EPUB.swift */,
				CA176386223A898B00959FEB /* Properties+EPUB.swift */,
				CA5F8EF8240413C900926120 /* EPUBLayout.swift */,
			);
			path = EPUB;
			sourceTree = "<group>";
		};
		CA9E6BAC223A76BD00ECF6E4 /* OPDS */ = {
			isa = PBXGroup;
			children = (
				CA9E6BAD223A76C600ECF6E4 /* Publication+OPDS.swift */,
				CA176379223A7B8900959FEB /* Properties+OPDS.swift */,
			);
			path = OPDS;
			sourceTree = "<group>";
		};
		CAC34F04221C61BD002C452E /* DRM */ = {
			isa = PBXGroup;
			children = (
				CAC34F06221C61BD002C452E /* DRM.swift */,
				CAC34F08221C61BD002C452E /* DRM+Deprecated.swift */,
			);
			path = DRM;
			sourceTree = "<group>";
		};
		CAD0FED82444FDB50053C998 /* ZIP */ = {
			isa = PBXGroup;
			children = (
				CAD0FED92444FDB50053C998 /* ZIP.swift */,
				CAD0FEDB2444FDEC0053C998 /* ZIPFoundation.swift */,
				CA252DD82447A3740005067C /* Minizip.swift */,
			);
			path = ZIP;
			sourceTree = "<group>";
		};
		F3B1879E1FA33D3700BB46BF /* OPDS */ = {
			isa = PBXGroup;
			children = (
				CABBB2F72237C99E004EB039 /* OPDSAcquisition.swift */,
				CA6D426E24043A44002FBED4 /* OPDSAvailability.swift */,
				CA6D426A240439BE002FBED4 /* OPDSCopies.swift */,
				CA6D42662404370C002FBED4 /* OPDSHolds.swift */,
				CABBB2F52237BF61004EB039 /* OPDSPrice.swift */,
				F3B1879F1FA33D4D00BB46BF /* Feed.swift */,
				F3B187A31FA33E1D00BB46BF /* OpdsMetadata.swift */,
				F3B187A11FA33DFA00BB46BF /* Facet.swift */,
				F3B187A51FA33E4900BB46BF /* Group.swift */,
			);
			path = OPDS;
			sourceTree = "<group>";
		};
		F3E7D3EA1F4EBE2100DF166D = {
			isa = PBXGroup;
			children = (
				F3E7D3F61F4EBE2100DF166D /* r2-shared-swift */,
				CA6161EB21FB257700D2CFE3 /* r2-shared-swiftTests */,
				F3E7D3F51F4EBE2100DF166D /* Products */,
				F3E7D41F1F4ECA9800DF166D /* Frameworks */,
			);
			sourceTree = "<group>";
		};
		F3E7D3F51F4EBE2100DF166D /* Products */ = {
			isa = PBXGroup;
			children = (
				F3E7D3F41F4EBE2100DF166D /* R2Shared.framework */,
				CA6161EA21FB257700D2CFE3 /* r2-shared-swiftTests.xctest */,
			);
			name = Products;
			sourceTree = "<group>";
		};
		F3E7D3F61F4EBE2100DF166D /* r2-shared-swift */ = {
			isa = PBXGroup;
			children = (
				F3E7D3F71F4EBE2100DF166D /* r2-shared-swift.h */,
				F3E7D3F81F4EBE2100DF166D /* Info.plist */,
				F3E7D40C1F4EC69100DF166D /* RootFile.swift */,
				CA16A8572232C27F00E66255 /* Publication */,
				CA68BDBE24404298009A6BAA /* Format */,
				F3B1879E1FA33D3700BB46BF /* OPDS */,
				CAC34F04221C61BD002C452E /* DRM */,
				CA2AE31C221C1DCB008BD18F /* Logger */,
				57470F7F20ED0D25000CDCA3 /* Toolkit */,
				CA50B88922B3A6FE003AFF24 /* Resources */,
			);
			path = "r2-shared-swift";
			sourceTree = "<group>";
		};
		F3E7D41F1F4ECA9800DF166D /* Frameworks */ = {
			isa = PBXGroup;
			children = (
<<<<<<< HEAD
				CA252DDA2447A3810005067C /* Minizip.framework */,
				CAD0FEC3244318A90053C998 /* Fuzi.framework */,
=======
				CA86728D24485BE70035FDF4 /* CoreServices.framework */,
>>>>>>> 906d65da
				CAB88C8F224E510000D36C99 /* MobileCoreServices.framework */,
			);
			name = Frameworks;
			sourceTree = "<group>";
		};
/* End PBXGroup section */

/* Begin PBXHeadersBuildPhase section */
		F3E7D3F11F4EBE2100DF166D /* Headers */ = {
			isa = PBXHeadersBuildPhase;
			buildActionMask = 2147483647;
			files = (
				F3E7D3F91F4EBE2100DF166D /* r2-shared-swift.h in Headers */,
			);
			runOnlyForDeploymentPostprocessing = 0;
		};
/* End PBXHeadersBuildPhase section */

/* Begin PBXNativeTarget section */
		CA6161E921FB257700D2CFE3 /* r2-shared-swiftTests */ = {
			isa = PBXNativeTarget;
			buildConfigurationList = CA6161F421FB257700D2CFE3 /* Build configuration list for PBXNativeTarget "r2-shared-swiftTests" */;
			buildPhases = (
				CA6161E621FB257700D2CFE3 /* Sources */,
				CA6161E721FB257700D2CFE3 /* Frameworks */,
				CA6161E821FB257700D2CFE3 /* Resources */,
				CA6161FA21FB2B0B00D2CFE3 /* Copy Frameworks */,
				CAD0FECC24431C160053C998 /* Copy Carthage Frameworks */,
			);
			buildRules = (
			);
			dependencies = (
				CA6161F121FB257700D2CFE3 /* PBXTargetDependency */,
			);
			name = "r2-shared-swiftTests";
			productName = "r2-shared-swiftTests";
			productReference = CA6161EA21FB257700D2CFE3 /* r2-shared-swiftTests.xctest */;
			productType = "com.apple.product-type.bundle.unit-test";
		};
		F3E7D3F31F4EBE2100DF166D /* r2-shared-swift */ = {
			isa = PBXNativeTarget;
			buildConfigurationList = F3E7D3FC1F4EBE2100DF166D /* Build configuration list for PBXNativeTarget "r2-shared-swift" */;
			buildPhases = (
				F3E7D3EF1F4EBE2100DF166D /* Sources */,
				F3E7D3F01F4EBE2100DF166D /* Frameworks */,
				F3E7D3F11F4EBE2100DF166D /* Headers */,
				F3E7D3F21F4EBE2100DF166D /* Resources */,
			);
			buildRules = (
			);
			dependencies = (
			);
			name = "r2-shared-swift";
			productName = "r2-shared-swift";
			productReference = F3E7D3F41F4EBE2100DF166D /* R2Shared.framework */;
			productType = "com.apple.product-type.framework";
		};
/* End PBXNativeTarget section */

/* Begin PBXProject section */
		F3E7D3EB1F4EBE2100DF166D /* Project object */ = {
			isa = PBXProject;
			attributes = {
				LastSwiftUpdateCheck = 0940;
				LastUpgradeCheck = 1020;
				ORGANIZATIONNAME = Readium;
				TargetAttributes = {
					CA6161E921FB257700D2CFE3 = {
						CreatedOnToolsVersion = 9.4.1;
						DevelopmentTeam = 327YA3JNGT;
						LastSwiftMigration = 0940;
						ProvisioningStyle = Automatic;
					};
					F3E7D3F31F4EBE2100DF166D = {
						CreatedOnToolsVersion = 8.3.3;
						LastSwiftMigration = "";
						ProvisioningStyle = Manual;
					};
				};
			};
			buildConfigurationList = F3E7D3EE1F4EBE2100DF166D /* Build configuration list for PBXProject "r2-shared-swift" */;
			compatibilityVersion = "Xcode 3.2";
			developmentRegion = en;
			hasScannedForEncodings = 0;
			knownRegions = (
				en,
				Base,
			);
			mainGroup = F3E7D3EA1F4EBE2100DF166D;
			productRefGroup = F3E7D3F51F4EBE2100DF166D /* Products */;
			projectDirPath = "";
			projectRoot = "";
			targets = (
				F3E7D3F31F4EBE2100DF166D /* r2-shared-swift */,
				CA6161E921FB257700D2CFE3 /* r2-shared-swiftTests */,
			);
		};
/* End PBXProject section */

/* Begin PBXResourcesBuildPhase section */
		CA6161E821FB257700D2CFE3 /* Resources */ = {
			isa = PBXResourcesBuildPhase;
			buildActionMask = 2147483647;
			files = (
				CA5B7C372441B492003A2FE7 /* Fixtures in Resources */,
			);
			runOnlyForDeploymentPostprocessing = 0;
		};
		F3E7D3F21F4EBE2100DF166D /* Resources */ = {
			isa = PBXResourcesBuildPhase;
			buildActionMask = 2147483647;
			files = (
				CAD178AD22B3A75C004E6812 /* Localizable.strings in Resources */,
			);
			runOnlyForDeploymentPostprocessing = 0;
		};
/* End PBXResourcesBuildPhase section */

/* Begin PBXShellScriptBuildPhase section */
		CAD0FECC24431C160053C998 /* Copy Carthage Frameworks */ = {
			isa = PBXShellScriptBuildPhase;
			buildActionMask = 2147483647;
			files = (
			);
			inputFileListPaths = (
			);
			inputPaths = (
				"$(SRCROOT)/Carthage/Build/iOS/Fuzi.framework",
				"$(SRCROOT)/Carthage/Build/iOS/Minizip.framework",
			);
			name = "Copy Carthage Frameworks";
			outputFileListPaths = (
			);
			outputPaths = (
				"$(BUILT_PRODUCTS_DIR)/$(FRAMEWORKS_FOLDER_PATH)/Fuzi.framework",
				"$(BUILT_PRODUCTS_DIR)/$(FRAMEWORKS_FOLDER_PATH)/Minizip.framework",
			);
			runOnlyForDeploymentPostprocessing = 0;
			shellPath = /bin/sh;
			shellScript = "/usr/local/bin/carthage copy-frameworks\n";
		};
/* End PBXShellScriptBuildPhase section */

/* Begin PBXSourcesBuildPhase section */
		CA6161E621FB257700D2CFE3 /* Sources */ = {
			isa = PBXSourcesBuildPhase;
			buildActionMask = 2147483647;
			files = (
				CABBB2F42237BF42004EB039 /* OPDSPriceTests.swift in Sources */,
				CACD75E42236A0F0004F20CA /* SubjectTests.swift in Sources */,
				CA6D426D240439F4002FBED4 /* OPDSCopiesTests.swift in Sources */,
				CA176385223A897100959FEB /* Properties+EPUBTests.swift in Sources */,
				CA16A8742233004A00E66255 /* PropertiesTests.swift in Sources */,
				CA16A8802233BE6900E66255 /* EncryptionTests.swift in Sources */,
				CA5F8EFB2404142C00926120 /* EPUBLayoutTests.swift in Sources */,
				CA40C07A21FF25F80069A50E /* JSON.swift in Sources */,
				CA68BDD12440E123009A6BAA /* FormatSnifferTests.swift in Sources */,
				CA68BDC724406873009A6BAA /* FormatTests.swift in Sources */,
				CA16A86C2232EF3700E66255 /* Asserts.swift in Sources */,
				CA5F8EEB240403F900926120 /* ReadingProgressionTests.swift in Sources */,
				CA16A8602232D1B800E66255 /* LocalizedStringTests.swift in Sources */,
				CA16A8862234021500E66255 /* MetadataTests.swift in Sources */,
				CA176383223A886500959FEB /* Properties+OPDSTests.swift in Sources */,
				CA6D427124043AF1002FBED4 /* OPDSAvailabilityTests.swift in Sources */,
				CA176381223A7DB700959FEB /* Publication+OPDSTests.swift in Sources */,
				CA16A86E2232F7AC00E66255 /* LinkTests.swift in Sources */,
				CA5F8F0124041BA700926120 /* Properties+PresentationTests.swift in Sources */,
				CA252DE12447A5C00005067C /* ZIPTests.swift in Sources */,
				CA3386F024056E7A00FDCBBA /* Locator+HTMLTests.swift in Sources */,
				CACD75F52236B2AF004F20CA /* PublicationCollectionTests.swift in Sources */,
				CA5F8EFD24041A2500926120 /* Metadata+PresentationTests.swift in Sources */,
				CA5F8EF72404112800926120 /* PresentationTests.swift in Sources */,
				CA5B7C392441BA5F003A2FE7 /* Fixtures.swift in Sources */,
				CA16A8622232D5F200E66255 /* ContributorTests.swift in Sources */,
				CA6D42692404381B002FBED4 /* OPDSHoldsTests.swift in Sources */,
				CA3386E62404FD4600FDCBBA /* Properties+EncryptionTests.swift in Sources */,
				CAB88C92224E766E00D36C99 /* LocatorTests.swift in Sources */,
				CACD75E0223657AD004F20CA /* PublicationTests.swift in Sources */,
				CA17637E223A7C0300959FEB /* Publication+EPUBTests.swift in Sources */,
				CABBB2FA2237CA94004EB039 /* OPDSAcquisitionTests.swift in Sources */,
				CA5F8EED240404E300926120 /* ContentLayoutTests.swift in Sources */,
				CA3386EC24052D9700FDCBBA /* DOMRangeTests.swift in Sources */,
				CA68BDC3244043C8009A6BAA /* MediaTypeTests.swift in Sources */,
			);
			runOnlyForDeploymentPostprocessing = 0;
		};
		F3E7D3EF1F4EBE2100DF166D /* Sources */ = {
			isa = PBXSourcesBuildPhase;
			buildActionMask = 2147483647;
			files = (
				CA6D426B240439BE002FBED4 /* OPDSCopies.swift in Sources */,
				CA17638D223A984600959FEB /* Publication.swift in Sources */,
				F3E7D4231F4ECB3D00DF166D /* Date+ISO8601.swift in Sources */,
				CA60CE242446E97400149B22 /* Fuzi.swift in Sources */,
				CA17637A223A7B8900959FEB /* Properties+OPDS.swift in Sources */,
				CACD75E22236A0B7004F20CA /* Subject.swift in Sources */,
				CA5F8EF9240413C900926120 /* EPUBLayout.swift in Sources */,
				57470F7E20ED0D1A000CDCA3 /* DownloadSession.swift in Sources */,
				CA252DD92447A3740005067C /* Minizip.swift in Sources */,
				CA2AE320221C1DCB008BD18F /* Logger.swift in Sources */,
				CABBB2F82237C99E004EB039 /* OPDSAcquisition.swift in Sources */,
				CAF4EAE72237AD6000A17DA1 /* UserProperties.swift in Sources */,
				CA176387223A898B00959FEB /* Properties+EPUB.swift in Sources */,
				CA6D426F24043A44002FBED4 /* OPDSAvailability.swift in Sources */,
				CA94291622BCD08C00305CDB /* ResourcesServer.swift in Sources */,
				CA16A8702232F7CD00E66255 /* Link.swift in Sources */,
				F3E7D4191F4EC69100DF166D /* RootFile.swift in Sources */,
				CA16A85B2232C4E600E66255 /* LocalizedString.swift in Sources */,
				CA9E6BAE223A76C600ECF6E4 /* Publication+OPDS.swift in Sources */,
				CABEB3DC2215698600090B6C /* Deferred.swift in Sources */,
				CA68BDC1244042D5009A6BAA /* MediaType.swift in Sources */,
				CA3386EA24052D8B00FDCBBA /* DOMRange.swift in Sources */,
				CA2006512225A1F300E6B3BD /* Observable.swift in Sources */,
				CA9E6BA4223A657900ECF6E4 /* JSON.swift in Sources */,
				CA68BDC5244064F6009A6BAA /* Format.swift in Sources */,
				CAD0FEDA2444FDB60053C998 /* ZIP.swift in Sources */,
				CA2AE321221C1DCB008BD18F /* LoggerStub.swift in Sources */,
				CA2AE322221C1DCB008BD18F /* Loggable.swift in Sources */,
				CA9A40D1221B0AA200531EA1 /* Either.swift in Sources */,
				CA60CE202446DE8E00149B22 /* XML.swift in Sources */,
				CABBB2E62237ADEB004EB039 /* OpdsMetadata.swift in Sources */,
				CABBB2E82237ADEB004EB039 /* Group.swift in Sources */,
				CA16A8722232FBBB00E66255 /* Properties.swift in Sources */,
				CA176392223AAC1A00959FEB /* UserSettings.swift in Sources */,
				CAD0FEC2244310BB0053C998 /* Array.swift in Sources */,
				CACD75F32236B0A5004F20CA /* PublicationCollection.swift in Sources */,
				CA50B86E22B2A1CF003AFF24 /* R2LocalizedString.swift in Sources */,
				CA6D42672404370C002FBED4 /* OPDSHolds.swift in Sources */,
				CAD0FED02444B5C30053C998 /* FormatSnifferContent.swift in Sources */,
				CAF4EAE42237ABC700A17DA1 /* MediaOverlayNode.swift in Sources */,
				CAC34F0C221C61BD002C452E /* DRM+Deprecated.swift in Sources */,
				CA3386E42404FD0300FDCBBA /* Properties+Encryption.swift in Sources */,
				CA5F8EE92404035D00926120 /* ReadingProgression.swift in Sources */,
				CA5F8EFF24041AF200926120 /* Metadata+Presentation.swift in Sources */,
				CA16A8642232DA2000E66255 /* Locator.swift in Sources */,
				CA68BDCB24406C6C009A6BAA /* FormatSnifferContext.swift in Sources */,
				CA9E6BA12239823300ECF6E4 /* Publication+Deprecated.swift in Sources */,
				CABBB2E52237ADEB004EB039 /* Feed.swift in Sources */,
				CA9E6BA9223A749900ECF6E4 /* Publication+EPUB.swift in Sources */,
				CABBB2E72237ADEB004EB039 /* Facet.swift in Sources */,
				CA16A8822233FE3200E66255 /* Metadata.swift in Sources */,
				CA68BDC924406C10009A6BAA /* FormatSniffer.swift in Sources */,
				CA3386E12404FAD000FDCBBA /* Encryption.swift in Sources */,
				CAF4EAE52237ABC700A17DA1 /* MediaOverlays.swift in Sources */,
				CA3386EE24056ADB00FDCBBA /* Locator+HTML.swift in Sources */,
				CA16A8592232C2A800E66255 /* Contributor.swift in Sources */,
				CAC34F0A221C61BD002C452E /* DRM.swift in Sources */,
				CA5F8F0324041D4B00926120 /* Properties+Presentation.swift in Sources */,
				CA5F8EF224040DDE00926120 /* Presentation.swift in Sources */,
				CABBB2FC22394450004EB039 /* ContentLayout.swift in Sources */,
				CABBB2F62237BF61004EB039 /* OPDSPrice.swift in Sources */,
				CA68BDCE24407750009A6BAA /* StringEncoding.swift in Sources */,
				CADD69E222C3B17500A4CADF /* DocumentTypes.swift in Sources */,
				CA16A8762233065F00E66255 /* Publication+JSON.swift in Sources */,
			);
			runOnlyForDeploymentPostprocessing = 0;
		};
/* End PBXSourcesBuildPhase section */

/* Begin PBXTargetDependency section */
		CA6161F121FB257700D2CFE3 /* PBXTargetDependency */ = {
			isa = PBXTargetDependency;
			target = F3E7D3F31F4EBE2100DF166D /* r2-shared-swift */;
			targetProxy = CA6161F021FB257700D2CFE3 /* PBXContainerItemProxy */;
		};
/* End PBXTargetDependency section */

/* Begin PBXVariantGroup section */
		CAD178AF22B3A75C004E6812 /* Localizable.strings */ = {
			isa = PBXVariantGroup;
			children = (
				CAD178AE22B3A75C004E6812 /* en */,
			);
			name = Localizable.strings;
			sourceTree = "<group>";
		};
/* End PBXVariantGroup section */

/* Begin XCBuildConfiguration section */
		CA6161F221FB257700D2CFE3 /* Debug */ = {
			isa = XCBuildConfiguration;
			buildSettings = {
				CLANG_CXX_LANGUAGE_STANDARD = "gnu++14";
				CLANG_ENABLE_MODULES = YES;
				CLANG_ENABLE_OBJC_WEAK = YES;
				CLANG_WARN_UNGUARDED_AVAILABILITY = YES_AGGRESSIVE;
				CODE_SIGN_IDENTITY = "iPhone Developer";
				CODE_SIGN_STYLE = Automatic;
				DEVELOPMENT_TEAM = 327YA3JNGT;
				FRAMEWORK_SEARCH_PATHS = (
					"$(inherited)",
					"$(PROJECT_DIR)/Carthage/Build/iOS",
				);
				GCC_C_LANGUAGE_STANDARD = gnu11;
				INFOPLIST_FILE = "r2-shared-swiftTests/Info.plist";
				IPHONEOS_DEPLOYMENT_TARGET = 11.4;
				LD_RUNPATH_SEARCH_PATHS = "$(inherited) @executable_path/Frameworks @loader_path/Frameworks";
				PRODUCT_BUNDLE_IDENTIFIER = "org.readium.r2-shared-swiftTests";
				PRODUCT_NAME = "$(TARGET_NAME)";
				SWIFT_OPTIMIZATION_LEVEL = "-Onone";
				SWIFT_VERSION = 5.0;
				TARGETED_DEVICE_FAMILY = "1,2";
			};
			name = Debug;
		};
		CA6161F321FB257700D2CFE3 /* Release */ = {
			isa = XCBuildConfiguration;
			buildSettings = {
				CLANG_CXX_LANGUAGE_STANDARD = "gnu++14";
				CLANG_ENABLE_MODULES = YES;
				CLANG_ENABLE_OBJC_WEAK = YES;
				CLANG_WARN_UNGUARDED_AVAILABILITY = YES_AGGRESSIVE;
				CODE_SIGN_IDENTITY = "iPhone Developer";
				CODE_SIGN_STYLE = Automatic;
				DEVELOPMENT_TEAM = 327YA3JNGT;
				FRAMEWORK_SEARCH_PATHS = (
					"$(inherited)",
					"$(PROJECT_DIR)/Carthage/Build/iOS",
				);
				GCC_C_LANGUAGE_STANDARD = gnu11;
				INFOPLIST_FILE = "r2-shared-swiftTests/Info.plist";
				IPHONEOS_DEPLOYMENT_TARGET = 11.4;
				LD_RUNPATH_SEARCH_PATHS = "$(inherited) @executable_path/Frameworks @loader_path/Frameworks";
				PRODUCT_BUNDLE_IDENTIFIER = "org.readium.r2-shared-swiftTests";
				PRODUCT_NAME = "$(TARGET_NAME)";
				SWIFT_VERSION = 5.0;
				TARGETED_DEVICE_FAMILY = "1,2";
			};
			name = Release;
		};
		F3E7D3FA1F4EBE2100DF166D /* Debug */ = {
			isa = XCBuildConfiguration;
			buildSettings = {
				ALWAYS_SEARCH_USER_PATHS = NO;
				CLANG_ANALYZER_NONNULL = YES;
				CLANG_ANALYZER_NUMBER_OBJECT_CONVERSION = YES_AGGRESSIVE;
				CLANG_CXX_LANGUAGE_STANDARD = "gnu++0x";
				CLANG_CXX_LIBRARY = "libc++";
				CLANG_ENABLE_MODULES = YES;
				CLANG_ENABLE_OBJC_ARC = YES;
				CLANG_WARN_BLOCK_CAPTURE_AUTORELEASING = YES;
				CLANG_WARN_BOOL_CONVERSION = YES;
				CLANG_WARN_COMMA = YES;
				CLANG_WARN_CONSTANT_CONVERSION = YES;
				CLANG_WARN_DEPRECATED_OBJC_IMPLEMENTATIONS = YES;
				CLANG_WARN_DIRECT_OBJC_ISA_USAGE = YES_ERROR;
				CLANG_WARN_DOCUMENTATION_COMMENTS = YES;
				CLANG_WARN_EMPTY_BODY = YES;
				CLANG_WARN_ENUM_CONVERSION = YES;
				CLANG_WARN_INFINITE_RECURSION = YES;
				CLANG_WARN_INT_CONVERSION = YES;
				CLANG_WARN_NON_LITERAL_NULL_CONVERSION = YES;
				CLANG_WARN_OBJC_IMPLICIT_RETAIN_SELF = YES;
				CLANG_WARN_OBJC_LITERAL_CONVERSION = YES;
				CLANG_WARN_OBJC_ROOT_CLASS = YES_ERROR;
				CLANG_WARN_RANGE_LOOP_ANALYSIS = YES;
				CLANG_WARN_STRICT_PROTOTYPES = YES;
				CLANG_WARN_SUSPICIOUS_MOVE = YES;
				CLANG_WARN_UNREACHABLE_CODE = YES;
				CLANG_WARN__DUPLICATE_METHOD_MATCH = YES;
				"CODE_SIGN_IDENTITY[sdk=iphoneos*]" = "iPhone Developer";
				COPY_PHASE_STRIP = NO;
				CURRENT_PROJECT_VERSION = 1;
				DEBUG_INFORMATION_FORMAT = dwarf;
				ENABLE_STRICT_OBJC_MSGSEND = YES;
				ENABLE_TESTABILITY = YES;
				GCC_C_LANGUAGE_STANDARD = gnu99;
				GCC_DYNAMIC_NO_PIC = NO;
				GCC_NO_COMMON_BLOCKS = YES;
				GCC_OPTIMIZATION_LEVEL = 0;
				GCC_PREPROCESSOR_DEFINITIONS = (
					"DEBUG=1",
					"$(inherited)",
				);
				GCC_WARN_64_TO_32_BIT_CONVERSION = YES;
				GCC_WARN_ABOUT_RETURN_TYPE = YES_ERROR;
				GCC_WARN_UNDECLARED_SELECTOR = YES;
				GCC_WARN_UNINITIALIZED_AUTOS = YES_AGGRESSIVE;
				GCC_WARN_UNUSED_FUNCTION = YES;
				GCC_WARN_UNUSED_VARIABLE = YES;
				IPHONEOS_DEPLOYMENT_TARGET = 9.0;
				MTL_ENABLE_DEBUG_INFO = YES;
				ONLY_ACTIVE_ARCH = YES;
				SDKROOT = iphoneos;
				SWIFT_ACTIVE_COMPILATION_CONDITIONS = DEBUG;
				SWIFT_OPTIMIZATION_LEVEL = "-Onone";
				SWIFT_VERSION = 5.0;
				TARGETED_DEVICE_FAMILY = "1,2";
				VERSIONING_SYSTEM = "apple-generic";
				VERSION_INFO_PREFIX = "";
			};
			name = Debug;
		};
		F3E7D3FB1F4EBE2100DF166D /* Release */ = {
			isa = XCBuildConfiguration;
			buildSettings = {
				ALWAYS_SEARCH_USER_PATHS = NO;
				CLANG_ANALYZER_NONNULL = YES;
				CLANG_ANALYZER_NUMBER_OBJECT_CONVERSION = YES_AGGRESSIVE;
				CLANG_CXX_LANGUAGE_STANDARD = "gnu++0x";
				CLANG_CXX_LIBRARY = "libc++";
				CLANG_ENABLE_MODULES = YES;
				CLANG_ENABLE_OBJC_ARC = YES;
				CLANG_WARN_BLOCK_CAPTURE_AUTORELEASING = YES;
				CLANG_WARN_BOOL_CONVERSION = YES;
				CLANG_WARN_COMMA = YES;
				CLANG_WARN_CONSTANT_CONVERSION = YES;
				CLANG_WARN_DEPRECATED_OBJC_IMPLEMENTATIONS = YES;
				CLANG_WARN_DIRECT_OBJC_ISA_USAGE = YES_ERROR;
				CLANG_WARN_DOCUMENTATION_COMMENTS = YES;
				CLANG_WARN_EMPTY_BODY = YES;
				CLANG_WARN_ENUM_CONVERSION = YES;
				CLANG_WARN_INFINITE_RECURSION = YES;
				CLANG_WARN_INT_CONVERSION = YES;
				CLANG_WARN_NON_LITERAL_NULL_CONVERSION = YES;
				CLANG_WARN_OBJC_IMPLICIT_RETAIN_SELF = YES;
				CLANG_WARN_OBJC_LITERAL_CONVERSION = YES;
				CLANG_WARN_OBJC_ROOT_CLASS = YES_ERROR;
				CLANG_WARN_RANGE_LOOP_ANALYSIS = YES;
				CLANG_WARN_STRICT_PROTOTYPES = YES;
				CLANG_WARN_SUSPICIOUS_MOVE = YES;
				CLANG_WARN_UNREACHABLE_CODE = YES;
				CLANG_WARN__DUPLICATE_METHOD_MATCH = YES;
				"CODE_SIGN_IDENTITY[sdk=iphoneos*]" = "iPhone Developer";
				COPY_PHASE_STRIP = NO;
				CURRENT_PROJECT_VERSION = 1;
				DEBUG_INFORMATION_FORMAT = "dwarf-with-dsym";
				ENABLE_NS_ASSERTIONS = NO;
				ENABLE_STRICT_OBJC_MSGSEND = YES;
				GCC_C_LANGUAGE_STANDARD = gnu99;
				GCC_NO_COMMON_BLOCKS = YES;
				GCC_WARN_64_TO_32_BIT_CONVERSION = YES;
				GCC_WARN_ABOUT_RETURN_TYPE = YES_ERROR;
				GCC_WARN_UNDECLARED_SELECTOR = YES;
				GCC_WARN_UNINITIALIZED_AUTOS = YES_AGGRESSIVE;
				GCC_WARN_UNUSED_FUNCTION = YES;
				GCC_WARN_UNUSED_VARIABLE = YES;
				IPHONEOS_DEPLOYMENT_TARGET = 9.0;
				MTL_ENABLE_DEBUG_INFO = NO;
				SDKROOT = iphoneos;
				SWIFT_OPTIMIZATION_LEVEL = "-Owholemodule";
				SWIFT_VERSION = 5.0;
				TARGETED_DEVICE_FAMILY = "1,2";
				VALIDATE_PRODUCT = YES;
				VERSIONING_SYSTEM = "apple-generic";
				VERSION_INFO_PREFIX = "";
			};
			name = Release;
		};
		F3E7D3FD1F4EBE2100DF166D /* Debug */ = {
			isa = XCBuildConfiguration;
			buildSettings = {
				APPLICATION_EXTENSION_API_ONLY = NO;
				CLANG_ENABLE_CODE_COVERAGE = NO;
				CLANG_ENABLE_MODULES = YES;
				CODE_SIGN_IDENTITY = "";
				"CODE_SIGN_IDENTITY[sdk=iphoneos*]" = "";
				DEFINES_MODULE = YES;
				DEVELOPMENT_TEAM = "";
				DYLIB_COMPATIBILITY_VERSION = 1;
				DYLIB_CURRENT_VERSION = 1;
				DYLIB_INSTALL_NAME_BASE = "@rpath";
				FRAMEWORK_SEARCH_PATHS = (
					"$(inherited)",
					"$(PROJECT_DIR)/Carthage/Build/iOS",
				);
				INFOPLIST_FILE = "r2-shared-swift/Info.plist";
				INSTALL_PATH = "$(LOCAL_LIBRARY_DIR)/Frameworks";
				IPHONEOS_DEPLOYMENT_TARGET = 9.0;
				LD_RUNPATH_SEARCH_PATHS = "$(inherited) @executable_path/Frameworks";
				PRODUCT_BUNDLE_IDENTIFIER = "org.readium.r2-shared-swift";
				PRODUCT_NAME = R2Shared;
				PROVISIONING_PROFILE_SPECIFIER = "";
				SKIP_INSTALL = YES;
				SUPPORTS_MACCATALYST = NO;
				SWIFT_OPTIMIZATION_LEVEL = "-Onone";
				SWIFT_VERSION = 5.0;
				TARGETED_DEVICE_FAMILY = "1,2";
			};
			name = Debug;
		};
		F3E7D3FE1F4EBE2100DF166D /* Release */ = {
			isa = XCBuildConfiguration;
			buildSettings = {
				APPLICATION_EXTENSION_API_ONLY = NO;
				CLANG_ENABLE_CODE_COVERAGE = NO;
				CLANG_ENABLE_MODULES = YES;
				CODE_SIGN_IDENTITY = "";
				"CODE_SIGN_IDENTITY[sdk=iphoneos*]" = "";
				DEFINES_MODULE = YES;
				DEVELOPMENT_TEAM = "";
				DYLIB_COMPATIBILITY_VERSION = 1;
				DYLIB_CURRENT_VERSION = 1;
				DYLIB_INSTALL_NAME_BASE = "@rpath";
				FRAMEWORK_SEARCH_PATHS = (
					"$(inherited)",
					"$(PROJECT_DIR)/Carthage/Build/iOS",
				);
				INFOPLIST_FILE = "r2-shared-swift/Info.plist";
				INSTALL_PATH = "$(LOCAL_LIBRARY_DIR)/Frameworks";
				IPHONEOS_DEPLOYMENT_TARGET = 9.0;
				LD_RUNPATH_SEARCH_PATHS = "$(inherited) @executable_path/Frameworks";
				PRODUCT_BUNDLE_IDENTIFIER = "org.readium.r2-shared-swift";
				PRODUCT_NAME = R2Shared;
				PROVISIONING_PROFILE_SPECIFIER = "";
				SKIP_INSTALL = YES;
				SUPPORTS_MACCATALYST = NO;
				SWIFT_VERSION = 5.0;
				TARGETED_DEVICE_FAMILY = "1,2";
			};
			name = Release;
		};
/* End XCBuildConfiguration section */

/* Begin XCConfigurationList section */
		CA6161F421FB257700D2CFE3 /* Build configuration list for PBXNativeTarget "r2-shared-swiftTests" */ = {
			isa = XCConfigurationList;
			buildConfigurations = (
				CA6161F221FB257700D2CFE3 /* Debug */,
				CA6161F321FB257700D2CFE3 /* Release */,
			);
			defaultConfigurationIsVisible = 0;
			defaultConfigurationName = Release;
		};
		F3E7D3EE1F4EBE2100DF166D /* Build configuration list for PBXProject "r2-shared-swift" */ = {
			isa = XCConfigurationList;
			buildConfigurations = (
				F3E7D3FA1F4EBE2100DF166D /* Debug */,
				F3E7D3FB1F4EBE2100DF166D /* Release */,
			);
			defaultConfigurationIsVisible = 0;
			defaultConfigurationName = Release;
		};
		F3E7D3FC1F4EBE2100DF166D /* Build configuration list for PBXNativeTarget "r2-shared-swift" */ = {
			isa = XCConfigurationList;
			buildConfigurations = (
				F3E7D3FD1F4EBE2100DF166D /* Debug */,
				F3E7D3FE1F4EBE2100DF166D /* Release */,
			);
			defaultConfigurationIsVisible = 0;
			defaultConfigurationName = Release;
		};
/* End XCConfigurationList section */
	};
	rootObject = F3E7D3EB1F4EBE2100DF166D /* Project object */;
}<|MERGE_RESOLUTION|>--- conflicted
+++ resolved
@@ -216,7 +216,6 @@
 		CA9E6BA6223A67D300ECF6E4 /* Publication.swift */ = {isa = PBXFileReference; lastKnownFileType = sourcecode.swift; path = Publication.swift; sourceTree = "<group>"; };
 		CA9E6BA8223A749900ECF6E4 /* Publication+EPUB.swift */ = {isa = PBXFileReference; lastKnownFileType = sourcecode.swift; path = "Publication+EPUB.swift"; sourceTree = "<group>"; };
 		CA9E6BAD223A76C600ECF6E4 /* Publication+OPDS.swift */ = {isa = PBXFileReference; lastKnownFileType = sourcecode.swift; path = "Publication+OPDS.swift"; sourceTree = "<group>"; };
-		CAB88C8F224E510000D36C99 /* MobileCoreServices.framework */ = {isa = PBXFileReference; lastKnownFileType = wrapper.framework; name = MobileCoreServices.framework; path = System/Library/Frameworks/MobileCoreServices.framework; sourceTree = SDKROOT; };
 		CAB88C91224E766E00D36C99 /* LocatorTests.swift */ = {isa = PBXFileReference; lastKnownFileType = sourcecode.swift; path = LocatorTests.swift; sourceTree = "<group>"; };
 		CABBB2F32237BF42004EB039 /* OPDSPriceTests.swift */ = {isa = PBXFileReference; lastKnownFileType = sourcecode.swift; path = OPDSPriceTests.swift; sourceTree = "<group>"; };
 		CABBB2F52237BF61004EB039 /* OPDSPrice.swift */ = {isa = PBXFileReference; lastKnownFileType = sourcecode.swift; path = OPDSPrice.swift; sourceTree = "<group>"; };
@@ -629,13 +628,9 @@
 		F3E7D41F1F4ECA9800DF166D /* Frameworks */ = {
 			isa = PBXGroup;
 			children = (
-<<<<<<< HEAD
 				CA252DDA2447A3810005067C /* Minizip.framework */,
 				CAD0FEC3244318A90053C998 /* Fuzi.framework */,
-=======
 				CA86728D24485BE70035FDF4 /* CoreServices.framework */,
->>>>>>> 906d65da
-				CAB88C8F224E510000D36C99 /* MobileCoreServices.framework */,
 			);
 			name = Frameworks;
 			sourceTree = "<group>";
